--- conflicted
+++ resolved
@@ -87,12 +87,9 @@
       - AWS_DEFAULT_REGION=$AWS_REGION
       - SLACK_BOT_TOKEN=$SLACK_BOT_TOKEN
       - SLACK_CHANNELS=$SLACK_CHANNELS
-<<<<<<< HEAD
       # Local Testing: S3 Endpoint for LocalStack
       - S3_ENDPOINT_URL=$S3_ENDPOINT_URL
       # Local Testing: Metrics Configuration
-=======
->>>>>>> 12267755
       - METRICS_ENABLED=$METRICS_ENABLED
       - METRICS_AGENT_URL=$METRICS_AGENT_URL
       - METRICS_SERVICE_NAME=$METRICS_SERVICE_NAME
