--- conflicted
+++ resolved
@@ -1,4 +1,3 @@
-<<<<<<< HEAD
 import {
     Box,
     Button,
@@ -13,64 +12,15 @@
 } from '@mui/material';
 import TextField from '@mui/material/TextField';
 import React, { useEffect, useState } from 'react';
-
-import MuiTable from '../common/dataDisplay/table/MuiTable';
-import PageHeader from '../common/layout/PageHeader';
-=======
-import { Box, Button, duration, Typography } from '@mui/material';
-import TextField from '@mui/material/TextField';
-import React, { useEffect, useState } from 'react';
-
 import { formatDate, TIME_FORMATS } from '../../utils/datetimesUtils';
 import MuiTable from '../common/dataDisplay/table/MuiTable';
 import PageHeader from '../common/layout/PageHeader';
-
-const columns = [
-    { field: 'service', headerName: 'service name', flex: 1 },
-    { field: 'host', headerName: 'host name', flex: 1 },
-    { field: 'pids', headerName: 'pids (if profiled)', flex: 1 },
-    { field: 'ip', headerName: 'IP', flex: 1 },
-    { field: 'commandType', headerName: 'command type', flex: 1 },
-    { field: 'status', headerName: 'profiling status', flex: 1 },
-    {
-        field: 'heartbeat_timestamp',
-        headerName: 'last heartbeat',
-        flex: 1,
-        renderCell: (params) => {
-            if (!params.value) return 'N/A';
-            try {
-                // The backend sends UTC timestamp without 'Z' suffix, so we need to explicitly treat it as UTC
-                let utcTimestamp = params.value;
-                if (!utcTimestamp.endsWith('Z') && !utcTimestamp.includes('+') && !utcTimestamp.includes('-', 10)) {
-                    utcTimestamp += 'Z';
-                }
-
-                const utcDate = new Date(utcTimestamp);
-                // Convert to user's local timezone
-                const localDateTimeString = utcDate.toLocaleString(navigator.language, {
-                    day: '2-digit',
-                    month: '2-digit',
-                    year: 'numeric',
-                    hour: '2-digit',
-                    minute: '2-digit',
-                    second: '2-digit',
-                    hour12: true,
-                });
-                return localDateTimeString;
-            } catch (error) {
-                return 'Invalid date';
-            }
-        },
-    },
-];
->>>>>>> a2d00cce
 
 const ProfilingStatusPage = () => {
     const [rows, setRows] = useState([]);
     const [loading, setLoading] = useState(false);
     const [selectionModel, setSelectionModel] = useState([]);
     const [filter, setFilter] = useState('');
-<<<<<<< HEAD
     const [modalOpen, setModalOpen] = useState(false);
     const [currentModalRow, setCurrentModalRow] = useState(null);
     const [selectedPids, setSelectedPids] = useState({}); // { rowId: [selectedPids] }
@@ -102,9 +52,39 @@
     const columns = [
         { field: 'service', headerName: 'service name', flex: 1 },
         { field: 'host', headerName: 'host name', flex: 1 },
-        { field: 'ip', headerName: 'IP', flex: 1 },
+        { field: 'ip', headerName: 'IP', flex: .5 },
         { field: 'commandType', headerName: 'command type', flex: 1 },
         { field: 'status', headerName: 'profiling status', flex: 1 },
+        {
+            field: 'heartbeat_timestamp',
+            headerName: 'last heartbeat',
+            flex: 1,
+            renderCell: (params) => {
+                if (!params.value) return 'N/A';
+                try {
+                    // The backend sends UTC timestamp without 'Z' suffix, so we need to explicitly treat it as UTC
+                    let utcTimestamp = params.value;
+                    if (!utcTimestamp.endsWith('Z') && !utcTimestamp.includes('+') && !utcTimestamp.includes('-', 10)) {
+                        utcTimestamp += 'Z';
+                    }
+    
+                    const utcDate = new Date(utcTimestamp);
+                    // Convert to user's local timezone
+                    const localDateTimeString = utcDate.toLocaleString(navigator.language, {
+                        day: '2-digit',
+                        month: '2-digit',
+                        year: 'numeric',
+                        hour: '2-digit',
+                        minute: '2-digit',
+                        second: '2-digit',
+                        hour12: true,
+                    });
+                    return localDateTimeString;
+                } catch (error) {
+                    return 'Invalid date';
+                }
+            },
+        },
         {
             field: 'selectedPids',
             headerName: 'Selected PIDs',
@@ -145,7 +125,7 @@
         {
             field: 'selectPids',
             headerName: 'Select PIDs',
-            width: 120,
+            flex: .5,
             renderCell: (params) => (
                 <Button
                     size='small'
@@ -190,16 +170,11 @@
     };
 
     // Fetch profiling status from backend
-=======
-
-    // Placeholder: Fetch profiling status from backend
->>>>>>> a2d00cce
     const fetchProfilingStatus = () => {
         setLoading(true);
         fetch('/api/metrics/profiling/host_status')
             .then((res) => res.json())
             .then((data) => {
-<<<<<<< HEAD
                 const mappedRows = data.map((row) => ({
                     id: row.id,
                     service: row.service_name,
@@ -208,6 +183,7 @@
                     commandType: row.command_type || 'N/A',
                     status: row.profiling_status,
                     available_pids: row.available_pids || {},
+                    heartbeat_timestamp: row.heartbeat_timestamp,
                 }));
                 setRows(mappedRows);
 
@@ -221,20 +197,6 @@
                 }
                 setSelectedPids(initialSelections);
 
-=======
-                setRows(
-                    data.map((row) => ({
-                        id: row.id,
-                        service: row.service_name,
-                        host: row.hostname,
-                        pids: row.pids,
-                        ip: row.ip_address,
-                        commandType: row.command_type || 'N/A',
-                        status: row.profiling_status,
-                        heartbeat_timestamp: row.heartbeat_timestamp,
-                    }))
-                );
->>>>>>> a2d00cce
                 setLoading(false);
             })
             .catch(() => setLoading(false));
@@ -244,7 +206,6 @@
         fetchProfilingStatus();
     }, []);
 
-<<<<<<< HEAD
     // Bulk Start/Stop handlers - now includes PID-level selections
     function handleBulkAction(action) {
         const selectedRows = rows.filter((row) => selectionModel.includes(row.id));
@@ -277,28 +238,6 @@
 
         // Create one request per service with all hosts and their PIDs for that service
         const requests = Object.entries(serviceGroups).map(([serviceName, hostPidMapping]) => {
-=======
-    // Bulk Start/Stop handlers
-    function handleBulkAction(action) {
-        const selectedRows = rows.filter((row) => selectionModel.includes(row.id));
-
-        // Group selected rows by service name
-        const serviceGroups = selectedRows.reduce((groups, row) => {
-            if (!groups[row.service]) {
-                groups[row.service] = [];
-            }
-            groups[row.service].push(row.host);
-            return groups;
-        }, {});
-
-        // Create one request per service with all hosts for that service
-        const requests = Object.entries(serviceGroups).map(([serviceName, hosts]) => {
-            const target_host = hosts.reduce((hostObj, host) => {
-                hostObj[host] = null;
-                return hostObj;
-            }, {});
-
->>>>>>> a2d00cce
             const submitData = {
                 service_name: serviceName,
                 request_type: action,
@@ -306,45 +245,33 @@
                 duration: 60, // Default duration, can't be adjusted yet
                 frequency: 11, // Default frequency, can't be adjusted yet
                 profiling_mode: 'cpu', // Default profiling mode, can't be adjusted yet
-<<<<<<< HEAD
                 target_hosts: hostPidMapping,
-=======
-                target_hosts: target_host,
->>>>>>> a2d00cce
             };
 
             // append 'stop_level: host' when action is 'stop'
             if (action === 'stop') {
-<<<<<<< HEAD
                 // Determine stop level based on PID selection
                 const hasSpecificPids = Object.values(hostPidMapping).some((pids) => pids !== null && pids.length > 0);
                 submitData.stop_level = hasSpecificPids ? 'process' : 'host';
-=======
-                submitData.stop_level = 'host';
->>>>>>> a2d00cce
             }
 
-            return fetch('/api/metrics/profile_request', {
-                method: 'POST',
-                headers: { 'Content-Type': 'application/json' },
-                body: JSON.stringify(submitData),
+                  return fetch('/api/metrics/profile_request', {
+                        method: 'POST',
+                        headers: { 'Content-Type': 'application/json' },
+                        body: JSON.stringify(submitData),
+                  });
             });
-        });
 
         // Wait for all requests to finish before refreshing
         Promise.all(requests).then(() => {
             fetchProfilingStatus();
             setSelectionModel([]); // Clear all checkboxes after API requests complete
-<<<<<<< HEAD
             setSelectedPids({}); // Clear PID selections
-=======
->>>>>>> a2d00cce
         });
     }
 
     const filteredRows = filter ? rows.filter((row) => row.service.toLowerCase().includes(filter.toLowerCase())) : rows;
 
-<<<<<<< HEAD
     // PID Selection Modal
     const renderPidSelectionModal = () => {
         if (!currentModalRow) return null;
@@ -435,8 +362,6 @@
         );
     };
 
-=======
->>>>>>> a2d00cce
     return (
         <>
             <PageHeader title='Dynamic Profiling' />
@@ -455,18 +380,7 @@
                         color='success'
                         size='small'
                         onClick={() => handleBulkAction('start')}
-<<<<<<< HEAD
-                        disabled={
-                            selectionModel.length === 0 ||
-                            filteredRows.filter(
-                                (r) =>
-                                    selectionModel.includes(r.id) &&
-                                    (r.commandType == 'N/A' || (r.commandType === 'stop' && r.status === 'completed'))
-                            ).length === 0
-                        }>
-=======
                         disabled={selectionModel.length === 0}>
->>>>>>> a2d00cce
                         Start
                     </Button>
                     <Button
@@ -474,19 +388,7 @@
                         color='error'
                         size='small'
                         onClick={() => handleBulkAction('stop')}
-<<<<<<< HEAD
-                        disabled={
-                            selectionModel.length === 0 ||
-                            filteredRows.filter(
-                                (r) =>
-                                    selectionModel.includes(r.id) &&
-                                    r.commandType === 'start' &&
-                                    r.status === 'completed'
-                            ).length === 0
-                        }>
-=======
                         disabled={selectionModel.length === 0}>
->>>>>>> a2d00cce
                         Stop
                     </Button>
                     <Button
@@ -498,10 +400,7 @@
                         Refresh
                     </Button>
                 </Box>
-<<<<<<< HEAD
-
-=======
->>>>>>> a2d00cce
+
                 <MuiTable
                     columns={columns}
                     data={filteredRows}
@@ -513,12 +412,9 @@
                     onSelectionModelChange={setSelectionModel}
                     selectionModel={selectionModel}
                 />
-<<<<<<< HEAD
 
                 {/* PID Selection Modal */}
                 {renderPidSelectionModal()}
-=======
->>>>>>> a2d00cce
             </Box>
         </>
     );
