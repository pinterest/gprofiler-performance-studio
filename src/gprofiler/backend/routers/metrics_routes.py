#
# Copyright (C) 2023 Intel Corporation
#
# Licensed under the Apache License, Version 2.0 (the "License");
# you may not use this file except in compliance with the License.
# You may obtain a copy of the License at
#
#    http://www.apache.org/licenses/LICENSE-2.0
#
# Unless required by applicable law or agreed to in writing, software
# distributed under the License is distributed on an "AS IS" BASIS,
# WITHOUT WARRANTIES OR CONDITIONS OF ANY KIND, either express or implied.
# See the License for the specific language governing permissions and
# limitations under the License.
#

import math
import uuid
from datetime import datetime, timedelta
from logging import getLogger
from typing import List, Optional, Dict, Any

from botocore.exceptions import ClientError

from botocore.exceptions import ClientError

from backend.models.filters_models import FilterTypes
from backend.models.flamegraph_models import FGParamsBaseModel
from backend.models.metrics_models import (
    CpuMetric,
    CpuTrend,
    InstanceTypeCount,
    MetricGraph,
    MetricNodesAndCores,
    MetricNodesCoresSummary,
    MetricSummary,
    SampleCount,
    HTMLMetadata,
)
from backend.utils.filters_utils import get_rql_first_eq_key, get_rql_only_for_one_key
from backend.utils.request_utils import flamegraph_base_request_params, get_metrics_response, get_query_response
from fastapi import APIRouter, Depends, Query, HTTPException
from fastapi.responses import Response
<<<<<<< HEAD
from pydantic import BaseModel
=======
>>>>>>> 5713c4de

from gprofiler_dev import S3ProfileDal
from gprofiler_dev.postgres.db_manager import DBManager

logger = getLogger(__name__)
router = APIRouter()


class ProfilingRequest(BaseModel):
    """Model for profiling request parameters"""
    service_name: str
    request_type: str = "start"  # start, stop
    duration: Optional[int] = 60  # seconds
    frequency: Optional[int] = 11  # Hz
    profiling_mode: Optional[str] = "cpu"  # cpu, allocation, none
    target_hostnames: List[str]  # Required - list of target hostnames
    pids: Optional[List[int]] = None
    stop_level: Optional[str] = "process"  # process, host (only relevant for stop commands)
    additional_args: Optional[Dict[str, Any]] = None


class ProfilingResponse(BaseModel):
    """Response model for profiling requests"""
    success: bool
    message: str
    request_id: Optional[str] = None
    command_id: Optional[str] = None  # Added for agent idempotency
    estimated_completion_time: Optional[datetime] = None


class HeartbeatRequest(BaseModel):
    """Model for host heartbeat request"""
    ip_address: str
    hostname: str
    service_name: str
    last_command_id: Optional[str] = None
    status: Optional[str] = "active"  # active, idle, error
    timestamp: Optional[datetime] = None


class HeartbeatResponse(BaseModel):
    """Response model for heartbeat requests"""
    success: bool
    message: str
    profiling_command: Optional[Dict[str, Any]] = None  # Changed from profiling_request to profiling_command
    command_id: Optional[str] = None


class ProfilingCommand(BaseModel):
    """Model for combined profiling command sent to hosts"""
    command_id: str
    command_type: str  # start, stop
    hostname: str
    service_name: str
    combined_config: Dict[str, Any]  # Combined configuration from multiple requests
    request_ids: List[str]  # List of request IDs that make up this command
    created_at: datetime
    status: str  # pending, sent, completed, failed


class CommandCompletionRequest(BaseModel):
    """Model for reporting command completion"""
    command_id: str
    hostname: str
    status: str  # completed, failed
    execution_time: Optional[int] = None  # seconds
    error_message: Optional[str] = None
    results_path: Optional[str] = None  # S3 path or local path to results


def get_time_interval_value(start_time: datetime, end_time: datetime, interval: str) -> str:
    if interval in [
        "15 seconds",
        "30 seconds",
        "1 minutes",
        "5 minutes",
        "15 minutes",
        "1 hours",
        "2 hours",
        "6 hours",
        "24 hours",
    ]:
        return interval
    diff = end_time - start_time
    value = diff.total_seconds()
    if value <= 60 * 30:  # half an hour
        return "15 seconds"
    if value <= 60 * 60:  # hour
        return "30 seconds"
    if value <= 60 * 60 * 24:  # day
        return "15 minutes"
    if value <= 60 * 60 * 24 * 7:  # week
        return "2 hours"
    if value <= 60 * 60 * 24 * 14:  # 2 weeks
        return "6 hours"
    return "24 hours"


@router.get("/instance_type_count", response_model=List[InstanceTypeCount])
def get_instance_type_count(fg_params: FGParamsBaseModel = Depends(flamegraph_base_request_params)):
    response = get_query_response(fg_params, lookup_for="instance_type_count")
    res = []
    for row in response:
        res.append(
            {
                "instance_count": row.get("instance_count", 0),
                "instance_type": row.get("instance_type", "").split("/")[-1],
            }
        )
    return res


@router.get("/samples", response_model=List[SampleCount])
def get_flamegraph_samples_count(
    requested_interval: Optional[str] = "",
    fg_params: FGParamsBaseModel = Depends(flamegraph_base_request_params),
):
    return get_query_response(fg_params, lookup_for="samples", interval=requested_interval)


@router.get(
    "/graph", response_model=List[MetricGraph], responses={204: {"description": "Good request, just has no data"}}
)
def get_flamegraph_metrics_graph(
    requested_interval: Optional[str] = "",
    fg_params: FGParamsBaseModel = Depends(flamegraph_base_request_params),
):
    deployment_name = get_rql_first_eq_key(fg_params.filter, FilterTypes.K8S_OBJ_KEY)
    if deployment_name:
        return Response(status_code=204)
    fg_params.filter = get_rql_only_for_one_key(fg_params.filter, FilterTypes.HOSTNAME_KEY)
    return get_metrics_response(fg_params, lookup_for="graph", interval=requested_interval)


@router.get(
    "/function_cpu",
    response_model=List[CpuMetric],
    responses={204: {"description": "Good request, just has no data"}},
)
def get_function_cpu_overtime(
    function_name: str = Query(..., alias="functionName"),
    fg_params: FGParamsBaseModel = Depends(flamegraph_base_request_params),
):
    fg_params.function_name = function_name
    return get_query_response(fg_params, lookup_for="samples_count_by_function")


@router.get(
    "/graph/nodes_and_cores",
    response_model=List[MetricNodesAndCores],
    responses={204: {"description": "Good request, just has no data"}},
)
def get_flamegraph_nodes_cores_graph(
    requested_interval: str = "",
    fg_params: FGParamsBaseModel = Depends(flamegraph_base_request_params),
):
    deployment_name = get_rql_first_eq_key(fg_params.filter, FilterTypes.K8S_OBJ_KEY)
    container_name_value = get_rql_first_eq_key(fg_params.filter, FilterTypes.CONTAINER_KEY)
    host_name_value = get_rql_first_eq_key(fg_params.filter, FilterTypes.HOSTNAME_KEY)

    if deployment_name or container_name_value:
        return Response(status_code=204)

    db_manager = DBManager()
    service_id = db_manager.get_service_id_by_name(fg_params.service_name)
    parsed_interval_value = get_time_interval_value(fg_params.start_time, fg_params.end_time, requested_interval)
    return db_manager.get_nodes_and_cores_graph(
        service_id, fg_params.start_time, fg_params.end_time, parsed_interval_value, host_name_value
    )


@router.get(
    "/summary",
    response_model=MetricSummary,
    response_model_exclude_none=True,
    responses={204: {"description": "Good request, just has no data"}},
)
def get_metrics_summary(
    fg_params: FGParamsBaseModel = Depends(flamegraph_base_request_params),
):
    deployment_name = get_rql_first_eq_key(fg_params.filter, FilterTypes.K8S_OBJ_KEY)

    if not deployment_name:  # hostname before deployment or no filters at all
        fg_params.filter = get_rql_only_for_one_key(fg_params.filter, FilterTypes.HOSTNAME_KEY)
        return get_metrics_response(fg_params, lookup_for="summary")

    return Response(status_code=204)


@router.get(
    "/nodes_cores/summary",
    response_model=MetricNodesCoresSummary,
    response_model_exclude_none=True,
    responses={204: {"description": "Good request, just has no data"}},
)
def get_nodes_and_cores_metrics_summary(
    fg_params: FGParamsBaseModel = Depends(flamegraph_base_request_params),
    ignore_zeros: bool = Query(False, alias="ignoreZeros"),
):
    db_manager = DBManager()
    deployment_name = get_rql_first_eq_key(fg_params.filter, FilterTypes.K8S_OBJ_KEY)
    if not deployment_name:  # hostname before deployment or no filters at all

        service_id = db_manager.get_service_id_by_name(fg_params.service_name)
        host_name_value = get_rql_first_eq_key(fg_params.filter, FilterTypes.HOSTNAME_KEY)
        res = db_manager.get_nodes_cores_summary(
            service_id, fg_params.start_time, fg_params.end_time, ignore_zeros=ignore_zeros, hostname=host_name_value
        )
        if res["avg_cores"] is None and res["avg_nodes"] is None:
            return Response(status_code=204)
        return res

    return Response(status_code=204)


@router.get("/cpu_trend", response_model=CpuTrend)
def calculate_trend_in_cpu(
    fg_params: FGParamsBaseModel = Depends(flamegraph_base_request_params),
):
    diff_in_days: int = (fg_params.end_time - fg_params.start_time).days
    diff_in_hours: float = (fg_params.end_time - fg_params.start_time).seconds / 3600
    diff_in_weeks = timedelta(weeks=1)

    # if the time range is longer then onw week we would like to increase the delta in x +1 weeks from the current range
    if diff_in_days >= 7:
        weeks = math.ceil(diff_in_days / 7)
        # If it is exactly X weeks diff, verify that it is exactly X weeks diff without hours, otherwise add 1 week
        if diff_in_days % 7 == 0 and diff_in_hours > 0:
            weeks += 1
        diff_in_weeks = timedelta(weeks=weeks)
    compared_start_date = fg_params.start_time - diff_in_weeks
    compared_end_date = fg_params.end_time - diff_in_weeks

    response = get_metrics_response(
        fg_params,
        lookup_for="cpu_trend",
        compared_start_datetime=compared_start_date.strftime("%Y-%m-%dT%H:%M:%S"),
        compared_end_datetime=compared_end_date.strftime("%Y-%m-%dT%H:%M:%S"),
    )

    return response


@router.get("/html_metadata", response_model=HTMLMetadata)
def get_html_metadata(
    fg_params: FGParamsBaseModel = Depends(flamegraph_base_request_params),
):
    host_name_value = get_rql_first_eq_key(fg_params.filter, FilterTypes.HOSTNAME_KEY)
    if not host_name_value:
        raise HTTPException(400, detail="Must filter by hostname to get the html metadata")
    s3_path = get_metrics_response(fg_params, lookup_for="lasthtml")
    if not s3_path:
        raise HTTPException(404, detail="The html metadata path not found in CH")
    s3_dal = S3ProfileDal(logger)
    try:
        html_content = s3_dal.get_object(s3_path, is_gzip=True)
    except ClientError:
        raise HTTPException(status_code=404, detail="The html metadata file not found in S3")
<<<<<<< HEAD
    return HTMLMetadata(content=html_content)


@router.post("/profile_request", response_model=ProfilingResponse)
def create_profiling_request(profiling_request: ProfilingRequest):
    """
    Create a new profiling request with the specified parameters.
    
    This endpoint accepts profiling arguments in JSON format and handles both
    start and stop profiling commands. Each request generates a unique command_id
    that agents use for idempotency - agents will only execute commands with 
    new command IDs they haven't seen before.
    
    START commands:
    - Create new profiling sessions with specified parameters
    - Merge multiple requests for the same host into single commands
    
    STOP commands:
    - Process-level stop: Remove specific PIDs from existing commands
      - If only one PID remains, convert to host-level stop
      - If multiple PIDs remain, update command with remaining PIDs
    - Host-level stop: Stop entire profiling session for the host
    """
    try:
        # Validate the profiling mode
        valid_modes = ["cpu", "allocation", "none"]
        if profiling_request.profiling_mode not in valid_modes:
            raise HTTPException(
                status_code=400, 
                detail=f"Invalid profiling mode. Must be one of: {valid_modes}"
            )
        
        # Validate duration (must be positive)
        if profiling_request.duration and profiling_request.duration <= 0:
            raise HTTPException(
                status_code=400,
                detail="Duration must be a positive integer (seconds)"
            )
        
        # Validate frequency (must be positive)
        if profiling_request.frequency and profiling_request.frequency <= 0:
            raise HTTPException(
                status_code=400,
                detail="Frequency must be a positive integer (Hz)"
            )
        
        # Validate target_hostnames (now required)
        if not profiling_request.target_hostnames:
            raise HTTPException(
                status_code=400,
                detail="target_hostnames is required and must contain at least one hostname"
            )
        
        # Log the profiling request
        logger.info(
            f"Received {profiling_request.request_type} profiling request for service: {profiling_request.service_name}",
            extra={
                "request_type": profiling_request.request_type,
                "service_name": profiling_request.service_name,
                "duration": profiling_request.duration,
                "frequency": profiling_request.frequency,
                "mode": profiling_request.profiling_mode,
                "target_hostnames": profiling_request.target_hostnames,
                "pids": profiling_request.pids,
                "stop_level": profiling_request.stop_level
            }
        )
        
        db_manager = DBManager()
        request_id = str(uuid.uuid4())
        command_id = str(uuid.uuid4())  # Generate unique command ID for agent idempotency
        
        try:
            # Save the profiling request to database using enhanced method
            success = db_manager.save_profiling_request(
                request_id=request_id,
                service_name=profiling_request.service_name,
                command_type=profiling_request.request_type,
                duration=profiling_request.duration,
                frequency=profiling_request.frequency,
                profiling_mode=profiling_request.profiling_mode,
                target_hostnames=profiling_request.target_hostnames,
                pids=profiling_request.pids,
                stop_level=profiling_request.stop_level,
                additional_args=profiling_request.additional_args
            )
            
            if not success:
                raise Exception("Failed to save profiling request to database")
            
            # Handle start vs stop commands differently
            if profiling_request.request_type == "start":
                # Create profiling commands for target hosts
                for hostname in profiling_request.target_hostnames:
                    db_manager.create_or_update_profiling_command(
                        command_id=command_id,
                        hostname=hostname,
                        service_name=profiling_request.service_name,
                        command_type="start",
                        new_request_id=request_id
                    )
            
            elif profiling_request.request_type == "stop":
                # Handle stop commands
                for hostname in profiling_request.target_hostnames:
                    if profiling_request.stop_level == "host":
                        # Stop entire host
                        db_manager.create_stop_command_for_host(
                            command_id=command_id,
                            hostname=hostname,
                            service_name=profiling_request.service_name,
                            request_id=request_id
                        )
                    else:  # process level stop
                        # Stop specific processes or modify existing commands
                        db_manager.handle_process_level_stop(
                            command_id=command_id,
                            hostname=hostname,
                            service_name=profiling_request.service_name,
                            pids_to_stop=profiling_request.pids,
                            request_id=request_id
                        )
            
            logger.info(f"Profiling request {request_id} ({profiling_request.request_type}) saved and commands processed. Command ID: {command_id}")
            
        except Exception as e:
            logger.error(f"Failed to save profiling request: {e}", exc_info=True)
            raise HTTPException(
                status_code=500,
                detail="Failed to save profiling request to database"
            )
        
        # Calculate estimated completion time (only for start commands)
        completion_time = None
        if profiling_request.request_type == "start":
            completion_time = datetime.now() + timedelta(seconds=profiling_request.duration or 60)
        
        return ProfilingResponse(
            success=True,
            message=f"{profiling_request.request_type.capitalize()} profiling request submitted successfully for service '{profiling_request.service_name}'",
            request_id=request_id,
            command_id=command_id,
            estimated_completion_time=completion_time
        )
        
    except HTTPException:
        # Re-raise HTTP exceptions as-is
        raise
    except Exception as e:
        logger.error(f"Failed to create profiling request: {str(e)}", exc_info=True)
        raise HTTPException(
            status_code=500,
            detail="Internal server error while processing profiling request"
        )


@router.post("/heartbeat", response_model=HeartbeatResponse)
def receive_heartbeat(heartbeat: HeartbeatRequest):
    """
    Receive heartbeat from host and check for pending profiling requests.
    
    This endpoint:
    1. Receives heartbeat information from hosts (IP, hostname, service, last command)
    2. Updates host status in PostgreSQL DB
    3. Checks for pending profiling requests for this host/service
    4. Returns new profiling request if available and not already executed
    """
    try:
        # Set timestamp if not provided
        if heartbeat.timestamp is None:
            heartbeat.timestamp = datetime.now()
        
        # Log the heartbeat
        logger.info(
            f"Received heartbeat from host: {heartbeat.hostname} ({heartbeat.ip_address})",
            extra={
                "hostname": heartbeat.hostname,
                "ip_address": heartbeat.ip_address,
                "service_name": heartbeat.service_name,
                "last_command_id": heartbeat.last_command_id,
                "status": heartbeat.status,
                "timestamp": heartbeat.timestamp
            }
        )
        
        db_manager = DBManager()
        
        try:
            # 1. Update host heartbeat information in PostgreSQL DB
            db_manager.upsert_host_heartbeat(
                hostname=heartbeat.hostname,
                ip_address=heartbeat.ip_address,
                service_name=heartbeat.service_name,
                last_command_id=heartbeat.last_command_id,
                status=heartbeat.status or "active"  # Provide default if None
            )
            
            # 2. Check for pending profiling commands for this host/service  
            pending_command = db_manager.get_pending_profiling_command(
                hostname=heartbeat.hostname,
                service_name=heartbeat.service_name,
                exclude_command_id=heartbeat.last_command_id
            )
            
            if pending_command:
                # 3. Mark command as sent
                success = db_manager.mark_profiling_command_sent(
                    command_id=pending_command["command_id"],
                    hostname=heartbeat.hostname
                )
                
                if success:
                    logger.info(f"Sending profiling command {pending_command['command_id']} to host {heartbeat.hostname}")
                    
                    return HeartbeatResponse(
                        success=True,
                        message="Heartbeat received. New profiling command available.",
                        profiling_command={
                            "command_type": pending_command["command_type"],
                            "combined_config": pending_command.get("combined_config", {})
                        },
                        command_id=pending_command["command_id"]
                    )
                else:
                    logger.warning(f"Failed to mark command {pending_command['command_id']} as sent to host {heartbeat.hostname}")
            
            # No pending commands or marking failed
            return HeartbeatResponse(
                success=True,
                message="Heartbeat received. No pending profiling commands.",
                profiling_command=None,
                command_id=None
            )
                
        except Exception as e:
            logger.error(f"Failed to process heartbeat for {heartbeat.hostname}: {e}", exc_info=True)
            # Still return success for heartbeat, but no command
            return HeartbeatResponse(
                success=True,
                message="Heartbeat received, but failed to check for commands.",
                profiling_command=None,
                command_id=None
        )
        
    except Exception as e:
        logger.error(f"Failed to process heartbeat: {str(e)}", exc_info=True)
        raise HTTPException(
            status_code=500,
            detail="Internal server error while processing heartbeat"
        )


@router.post("/command_completion")
def report_command_completion(completion: CommandCompletionRequest):
    """
    Report completion of a profiling command from a host.
    
    This endpoint:
    1. Receives command completion status from hosts
    2. Updates command status in PostgreSQL DB
    3. Updates related profiling requests status
    """
    try:
        db_manager = DBManager()
        
        # Log the completion
        logger.info(
            f"Received command completion from host: {completion.hostname}",
            extra={
                "command_id": completion.command_id,
                "hostname": completion.hostname,
                "status": completion.status,
                "execution_time": completion.execution_time,
                "error_message": completion.error_message
            }
        )
        
        # Update command status
        db_manager.update_profiling_command_status(
            command_id=completion.command_id,
            hostname=completion.hostname,
            status=completion.status,
            execution_time=completion.execution_time,
            error_message=completion.error_message,
            results_path=completion.results_path
        )
        
        return {
            "success": True,
            "message": f"Command completion recorded for {completion.command_id}"
        }
        
    except Exception as e:
        logger.error(f"Failed to process command completion: {str(e)}", exc_info=True)
        raise HTTPException(
            status_code=500,
            detail="Internal server error while processing command completion"
        )
=======
    return HTMLMetadata(content=html_content)
>>>>>>> 5713c4de
<|MERGE_RESOLUTION|>--- conflicted
+++ resolved
@@ -41,10 +41,8 @@
 from backend.utils.request_utils import flamegraph_base_request_params, get_metrics_response, get_query_response
 from fastapi import APIRouter, Depends, Query, HTTPException
 from fastapi.responses import Response
-<<<<<<< HEAD
 from pydantic import BaseModel
-=======
->>>>>>> 5713c4de
+
 
 from gprofiler_dev import S3ProfileDal
 from gprofiler_dev.postgres.db_manager import DBManager
@@ -303,7 +301,6 @@
         html_content = s3_dal.get_object(s3_path, is_gzip=True)
     except ClientError:
         raise HTTPException(status_code=404, detail="The html metadata file not found in S3")
-<<<<<<< HEAD
     return HTMLMetadata(content=html_content)
 
 
@@ -602,6 +599,3 @@
             status_code=500,
             detail="Internal server error while processing command completion"
         )
-=======
-    return HTMLMetadata(content=html_content)
->>>>>>> 5713c4de
