#
# Copyright (C) 2023 Intel Corporation
#
# Licensed under the Apache License, Version 2.0 (the "License");
# you may not use this file except in compliance with the License.
# You may obtain a copy of the License at
#
#    http://www.apache.org/licenses/LICENSE-2.0
#
# Unless required by applicable law or agreed to in writing, software
# distributed under the License is distributed on an "AS IS" BASIS,
# WITHOUT WARRANTIES OR CONDITIONS OF ANY KIND, either express or implied.
# See the License for the specific language governing permissions and
# limitations under the License.
#

import json
import math
import uuid
from datetime import datetime, timedelta
from logging import getLogger
from typing import List, Optional, Dict, Any

from botocore.exceptions import ClientError

from botocore.exceptions import ClientError

from botocore.exceptions import ClientError

from backend.models.filters_models import FilterTypes
from backend.models.flamegraph_models import FGParamsBaseModel
from backend.models.metrics_models import (
    CpuMetric,
    CpuTrend,
    InstanceTypeCount,
    MetricGraph,
    MetricNodesAndCores,
    MetricNodesCoresSummary,
    MetricSummary,
    ProfilingResponse,
    ProfilingRequest,
    HeartbeatRequest,
    HeartbeatResponse,
    CommandCompletionRequest,
    
    SampleCount,
    HTMLMetadata,
)
from backend.utils.filters_utils import get_rql_first_eq_key, get_rql_only_for_one_key
from backend.utils.request_utils import flamegraph_base_request_params, get_metrics_response, get_query_response
from fastapi import APIRouter, Depends, Query, HTTPException
from fastapi.responses import Response
<<<<<<< HEAD
=======
from pydantic import BaseModel

>>>>>>> 42e4e3c5

from gprofiler_dev import S3ProfileDal
from gprofiler_dev.postgres.db_manager import DBManager

logger = getLogger(__name__)
router = APIRouter()


class ProfilingRequest(BaseModel):
    """Model for profiling request parameters"""
    service_name: str
    request_type: str = "start"  # start, stop
    duration: Optional[int] = 60  # seconds
    frequency: Optional[int] = 11  # Hz
    profiling_mode: Optional[str] = "cpu"  # cpu, allocation, none
    target_hostnames: List[str]  # Required - list of target hostnames
    pids: Optional[List[int]] = None
    stop_level: Optional[str] = "process"  # process, host (only relevant for stop commands)
    additional_args: Optional[Dict[str, Any]] = None


class ProfilingResponse(BaseModel):
    """Response model for profiling requests"""
    success: bool
    message: str
    request_id: Optional[str] = None
    command_id: Optional[str] = None  # Added for agent idempotency
    estimated_completion_time: Optional[datetime] = None


class HeartbeatRequest(BaseModel):
    """Model for host heartbeat request"""
    ip_address: str
    hostname: str
    service_name: str
    last_command_id: Optional[str] = None
    status: Optional[str] = "active"  # active, idle, error
    timestamp: Optional[datetime] = None


class HeartbeatResponse(BaseModel):
    """Response model for heartbeat requests"""
    success: bool
    message: str
    profiling_command: Optional[Dict[str, Any]] = None  # Changed from profiling_request to profiling_command
    command_id: Optional[str] = None


class ProfilingCommand(BaseModel):
    """Model for combined profiling command sent to hosts"""
    command_id: str
    command_type: str  # start, stop
    hostname: str
    service_name: str
    combined_config: Dict[str, Any]  # Combined configuration from multiple requests
    request_ids: List[str]  # List of request IDs that make up this command
    created_at: datetime
    status: str  # pending, sent, completed, failed


class CommandCompletionRequest(BaseModel):
    """Model for reporting command completion"""
    command_id: str
    hostname: str
    status: str  # completed, failed
    execution_time: Optional[int] = None  # seconds
    error_message: Optional[str] = None
    results_path: Optional[str] = None  # S3 path or local path to results


def get_time_interval_value(start_time: datetime, end_time: datetime, interval: str) -> str:
    if interval in [
        "15 seconds",
        "30 seconds",
        "1 minutes",
        "5 minutes",
        "15 minutes",
        "1 hours",
        "2 hours",
        "6 hours",
        "24 hours",
    ]:
        return interval
    diff = end_time - start_time
    value = diff.total_seconds()
    if value <= 60 * 30:  # half an hour
        return "15 seconds"
    if value <= 60 * 60:  # hour
        return "30 seconds"
    if value <= 60 * 60 * 24:  # day
        return "15 minutes"
    if value <= 60 * 60 * 24 * 7:  # week
        return "2 hours"
    if value <= 60 * 60 * 24 * 14:  # 2 weeks
        return "6 hours"
    return "24 hours"


@router.get("/instance_type_count", response_model=List[InstanceTypeCount])
def get_instance_type_count(fg_params: FGParamsBaseModel = Depends(flamegraph_base_request_params)):
    response = get_query_response(fg_params, lookup_for="instance_type_count")
    res = []
    for row in response:
        res.append(
            {
                "instance_count": row.get("instance_count", 0),
                "instance_type": row.get("instance_type", "").split("/")[-1],
            }
        )
    return res


@router.get("/samples", response_model=List[SampleCount])
def get_flamegraph_samples_count(
    requested_interval: Optional[str] = "",
    fg_params: FGParamsBaseModel = Depends(flamegraph_base_request_params),
):
    return get_query_response(fg_params, lookup_for="samples", interval=requested_interval)


@router.get(
    "/graph", response_model=List[MetricGraph], responses={204: {"description": "Good request, just has no data"}}
)
def get_flamegraph_metrics_graph(
    requested_interval: Optional[str] = "",
    fg_params: FGParamsBaseModel = Depends(flamegraph_base_request_params),
):
    deployment_name = get_rql_first_eq_key(fg_params.filter, FilterTypes.K8S_OBJ_KEY)
    if deployment_name:
        return Response(status_code=204)
    fg_params.filter = get_rql_only_for_one_key(fg_params.filter, FilterTypes.HOSTNAME_KEY)
    return get_metrics_response(fg_params, lookup_for="graph", interval=requested_interval)


@router.get(
    "/function_cpu",
    response_model=List[CpuMetric],
    responses={204: {"description": "Good request, just has no data"}},
)
def get_function_cpu_overtime(
    function_name: str = Query(..., alias="functionName"),
    fg_params: FGParamsBaseModel = Depends(flamegraph_base_request_params),
):
    fg_params.function_name = function_name
    return get_query_response(fg_params, lookup_for="samples_count_by_function")


@router.get(
    "/graph/nodes_and_cores",
    response_model=List[MetricNodesAndCores],
    responses={204: {"description": "Good request, just has no data"}},
)
def get_flamegraph_nodes_cores_graph(
    requested_interval: str = "",
    fg_params: FGParamsBaseModel = Depends(flamegraph_base_request_params),
):
    deployment_name = get_rql_first_eq_key(fg_params.filter, FilterTypes.K8S_OBJ_KEY)
    container_name_value = get_rql_first_eq_key(fg_params.filter, FilterTypes.CONTAINER_KEY)
    host_name_value = get_rql_first_eq_key(fg_params.filter, FilterTypes.HOSTNAME_KEY)

    if deployment_name or container_name_value:
        return Response(status_code=204)

    db_manager = DBManager()
    service_id = db_manager.get_service_id_by_name(fg_params.service_name)
    parsed_interval_value = get_time_interval_value(fg_params.start_time, fg_params.end_time, requested_interval)
    return db_manager.get_nodes_and_cores_graph(
        service_id, fg_params.start_time, fg_params.end_time, parsed_interval_value, host_name_value
    )


@router.get(
    "/summary",
    response_model=MetricSummary,
    response_model_exclude_none=True,
    responses={204: {"description": "Good request, just has no data"}},
)
def get_metrics_summary(
    fg_params: FGParamsBaseModel = Depends(flamegraph_base_request_params),
):
    deployment_name = get_rql_first_eq_key(fg_params.filter, FilterTypes.K8S_OBJ_KEY)

    if not deployment_name:  # hostname before deployment or no filters at all
        fg_params.filter = get_rql_only_for_one_key(fg_params.filter, FilterTypes.HOSTNAME_KEY)
        return get_metrics_response(fg_params, lookup_for="summary")

    return Response(status_code=204)


@router.get(
    "/nodes_cores/summary",
    response_model=MetricNodesCoresSummary,
    response_model_exclude_none=True,
    responses={204: {"description": "Good request, just has no data"}},
)
def get_nodes_and_cores_metrics_summary(
    fg_params: FGParamsBaseModel = Depends(flamegraph_base_request_params),
    ignore_zeros: bool = Query(False, alias="ignoreZeros"),
):
    db_manager = DBManager()
    deployment_name = get_rql_first_eq_key(fg_params.filter, FilterTypes.K8S_OBJ_KEY)
    if not deployment_name:  # hostname before deployment or no filters at all

        service_id = db_manager.get_service_id_by_name(fg_params.service_name)
        host_name_value = get_rql_first_eq_key(fg_params.filter, FilterTypes.HOSTNAME_KEY)
        res = db_manager.get_nodes_cores_summary(
            service_id, fg_params.start_time, fg_params.end_time, ignore_zeros=ignore_zeros, hostname=host_name_value
        )
        if res["avg_cores"] is None and res["avg_nodes"] is None:
            return Response(status_code=204)
        return res

    return Response(status_code=204)


@router.get("/cpu_trend", response_model=CpuTrend)
def calculate_trend_in_cpu(
    fg_params: FGParamsBaseModel = Depends(flamegraph_base_request_params),
):
    diff_in_days: int = (fg_params.end_time - fg_params.start_time).days
    diff_in_hours: float = (fg_params.end_time - fg_params.start_time).seconds / 3600
    diff_in_weeks = timedelta(weeks=1)

    # if the time range is longer then onw week we would like to increase the delta in x +1 weeks from the current range
    if diff_in_days >= 7:
        weeks = math.ceil(diff_in_days / 7)
        # If it is exactly X weeks diff, verify that it is exactly X weeks diff without hours, otherwise add 1 week
        if diff_in_days % 7 == 0 and diff_in_hours > 0:
            weeks += 1
        diff_in_weeks = timedelta(weeks=weeks)
    compared_start_date = fg_params.start_time - diff_in_weeks
    compared_end_date = fg_params.end_time - diff_in_weeks

    response = get_metrics_response(
        fg_params,
        lookup_for="cpu_trend",
        compared_start_datetime=compared_start_date.strftime("%Y-%m-%dT%H:%M:%S"),
        compared_end_datetime=compared_end_date.strftime("%Y-%m-%dT%H:%M:%S"),
    )

    return response


@router.get("/html_metadata", response_model=HTMLMetadata)
def get_html_metadata(
    fg_params: FGParamsBaseModel = Depends(flamegraph_base_request_params),
):
    host_name_value = get_rql_first_eq_key(fg_params.filter, FilterTypes.HOSTNAME_KEY)
    if not host_name_value:
        raise HTTPException(400, detail="Must filter by hostname to get the html metadata")
    s3_path = get_metrics_response(fg_params, lookup_for="lasthtml")
    if not s3_path:
        raise HTTPException(404, detail="The html metadata path not found in CH")
    s3_dal = S3ProfileDal(logger)
    try:
        html_content = s3_dal.get_object(s3_path, is_gzip=True)
    except ClientError:
        raise HTTPException(status_code=404, detail="The html metadata file not found in S3")
    return HTMLMetadata(content=html_content)


@router.post("/profile_request", response_model=ProfilingResponse)
<<<<<<< HEAD
def create_profiling_request(profiling_request: ProfilingRequest) -> ProfilingResponse:
=======
def create_profiling_request(profiling_request: ProfilingRequest):
>>>>>>> 42e4e3c5
    """
    Create a new profiling request with the specified parameters.
    
    This endpoint accepts profiling arguments in JSON format and handles both
    start and stop profiling commands. Each request generates a unique command_id
<<<<<<< HEAD
    that agents use for idempotency - agents will only execute commands with
=======
    that agents use for idempotency - agents will only execute commands with 
>>>>>>> 42e4e3c5
    new command IDs they haven't seen before.
    
    START commands:
    - Create new profiling sessions with specified parameters
    - Merge multiple requests for the same host into single commands
    
    STOP commands:
    - Process-level stop: Remove specific PIDs from existing commands
      - If only one PID remains, convert to host-level stop
      - If multiple PIDs remain, update command with remaining PIDs
    - Host-level stop: Stop entire profiling session for the host
    """
    try:
<<<<<<< HEAD
        # Log the profiling request
        logger.info(
            f"Received {profiling_request.command_type} profiling request for service: {profiling_request.service_name}",
            extra={
                "command_type": profiling_request.command_type,
=======
        # Validate the profiling mode
        valid_modes = ["cpu", "allocation", "none"]
        if profiling_request.profiling_mode not in valid_modes:
            raise HTTPException(
                status_code=400, 
                detail=f"Invalid profiling mode. Must be one of: {valid_modes}"
            )
        
        # Validate duration (must be positive)
        if profiling_request.duration and profiling_request.duration <= 0:
            raise HTTPException(
                status_code=400,
                detail="Duration must be a positive integer (seconds)"
            )
        
        # Validate frequency (must be positive)
        if profiling_request.frequency and profiling_request.frequency <= 0:
            raise HTTPException(
                status_code=400,
                detail="Frequency must be a positive integer (Hz)"
            )
        
        # Validate target_hostnames (now required)
        if not profiling_request.target_hostnames:
            raise HTTPException(
                status_code=400,
                detail="target_hostnames is required and must contain at least one hostname"
            )
        
        # Log the profiling request
        logger.info(
            f"Received {profiling_request.request_type} profiling request for service: {profiling_request.service_name}",
            extra={
                "request_type": profiling_request.request_type,
>>>>>>> 42e4e3c5
                "service_name": profiling_request.service_name,
                "duration": profiling_request.duration,
                "frequency": profiling_request.frequency,
                "mode": profiling_request.profiling_mode,
                "target_hostnames": profiling_request.target_hostnames,
                "pids": profiling_request.pids,
                "stop_level": profiling_request.stop_level
            }
        )
        
        db_manager = DBManager()
        request_id = str(uuid.uuid4())
<<<<<<< HEAD
        command_ids = []  # Track all command IDs created
=======
        command_id = str(uuid.uuid4())  # Generate unique command ID for agent idempotency
>>>>>>> 42e4e3c5
        
        try:
            # Save the profiling request to database using enhanced method
            success = db_manager.save_profiling_request(
                request_id=request_id,
                service_name=profiling_request.service_name,
<<<<<<< HEAD
=======
                command_type=profiling_request.request_type,
>>>>>>> 42e4e3c5
                duration=profiling_request.duration,
                frequency=profiling_request.frequency,
                profiling_mode=profiling_request.profiling_mode,
                target_hostnames=profiling_request.target_hostnames,
                pids=profiling_request.pids,
<<<<<<< HEAD
=======
                stop_level=profiling_request.stop_level,
>>>>>>> 42e4e3c5
                additional_args=profiling_request.additional_args
            )
            
            if not success:
                raise Exception("Failed to save profiling request to database")
            
            # Handle start vs stop commands differently
<<<<<<< HEAD
            if profiling_request.command_type == "start":
                # Create profiling commands for target hosts
                if profiling_request.target_hostnames:
                    for hostname in profiling_request.target_hostnames:
                        command_id = str(uuid.uuid4())
                        command_ids.append(command_id)
                        db_manager.create_or_update_profiling_command(
                            command_id=command_id,
                            hostname=hostname,
                            service_name=profiling_request.service_name,
                            command_type="start",
                            new_request_id=request_id,
                        )
                else:
                    # If no specific hostnames, create command for all hosts of this service
                    command_id = str(uuid.uuid4())
                    command_ids.append(command_id)
                    db_manager.create_or_update_profiling_command(
                        command_id=command_id,
                        hostname=None,  # Will be handled for all hosts of the service
                        service_name=profiling_request.service_name,
                        command_type="start",
                        new_request_id=request_id,
                    )
            
            elif profiling_request.command_type == "stop":
                # Handle stop commands
                if profiling_request.target_hostnames:
                    for hostname in profiling_request.target_hostnames:
                        command_id = str(uuid.uuid4())
                        command_ids.append(command_id)
                        if profiling_request.stop_level == "host":
                            # Stop entire host
                            db_manager.create_stop_command_for_host(
                                command_id=command_id,
                                hostname=hostname,
                                service_name=profiling_request.service_name,
                                request_id=request_id
                            )
                        else:  # process level stop
                            # Stop specific processes or modify existing commands
                            db_manager.handle_process_level_stop(
                                command_id=command_id,
                                hostname=hostname,
                                service_name=profiling_request.service_name,
                                pids_to_stop=profiling_request.pids,
                                request_id=request_id
                            )
            
            logger.info(f"Profiling request {request_id} ({profiling_request.command_type}) saved and commands processed. Command IDs: {command_ids}")
=======
            if profiling_request.request_type == "start":
                # Create profiling commands for target hosts
                for hostname in profiling_request.target_hostnames:
                    db_manager.create_or_update_profiling_command(
                        command_id=command_id,
                        hostname=hostname,
                        service_name=profiling_request.service_name,
                        command_type="start",
                        new_request_id=request_id
                    )
            
            elif profiling_request.request_type == "stop":
                # Handle stop commands
                for hostname in profiling_request.target_hostnames:
                    if profiling_request.stop_level == "host":
                        # Stop entire host
                        db_manager.create_stop_command_for_host(
                            command_id=command_id,
                            hostname=hostname,
                            service_name=profiling_request.service_name,
                            request_id=request_id
                        )
                    else:  # process level stop
                        # Stop specific processes or modify existing commands
                        db_manager.handle_process_level_stop(
                            command_id=command_id,
                            hostname=hostname,
                            service_name=profiling_request.service_name,
                            pids_to_stop=profiling_request.pids,
                            request_id=request_id
                        )
            
            logger.info(f"Profiling request {request_id} ({profiling_request.request_type}) saved and commands processed. Command ID: {command_id}")
>>>>>>> 42e4e3c5
            
        except Exception as e:
            logger.error(f"Failed to save profiling request: {e}", exc_info=True)
            raise HTTPException(
                status_code=500,
                detail="Failed to save profiling request to database"
            )
        
        # Calculate estimated completion time (only for start commands)
        completion_time = None
<<<<<<< HEAD
        if profiling_request.command_type == "start":
            completion_time = datetime.now() + timedelta(seconds=profiling_request.duration or 60)
        
        # Create appropriate message based on number of commands
        if len(command_ids) == 1:
            message = f"{profiling_request.command_type.capitalize()} profiling request submitted successfully for service '{profiling_request.service_name}'"
        else:
            message = f"{profiling_request.command_type.capitalize()} profiling request submitted successfully for service '{profiling_request.service_name}' across {len(command_ids)} hosts"
        
        return ProfilingResponse(
            success=True,
            message=message,
            request_id=request_id,
            command_ids=command_ids,
=======
        if profiling_request.request_type == "start":
            completion_time = datetime.now() + timedelta(seconds=profiling_request.duration or 60)
        
        return ProfilingResponse(
            success=True,
            message=f"{profiling_request.request_type.capitalize()} profiling request submitted successfully for service '{profiling_request.service_name}'",
            request_id=request_id,
            command_id=command_id,
>>>>>>> 42e4e3c5
            estimated_completion_time=completion_time
        )
        
    except HTTPException:
        # Re-raise HTTP exceptions as-is
        raise
    except Exception as e:
        logger.error(f"Failed to create profiling request: {str(e)}", exc_info=True)
        raise HTTPException(
            status_code=500,
            detail="Internal server error while processing profiling request"
        )


@router.post("/heartbeat", response_model=HeartbeatResponse)
def receive_heartbeat(heartbeat: HeartbeatRequest):
    """
    Receive heartbeat from host and check for pending profiling requests.
    
    This endpoint:
    1. Receives heartbeat information from hosts (IP, hostname, service, last command)
    2. Updates host status in PostgreSQL DB
    3. Checks for pending profiling requests for this host/service
    4. Returns new profiling request if available and not already executed
    """
    try:
        # Set timestamp if not provided
        if heartbeat.timestamp is None:
            heartbeat.timestamp = datetime.now()
        
        # Log the heartbeat
        logger.info(
            f"Received heartbeat from host: {heartbeat.hostname} ({heartbeat.ip_address})",
            extra={
                "hostname": heartbeat.hostname,
                "ip_address": heartbeat.ip_address,
                "service_name": heartbeat.service_name,
                "last_command_id": heartbeat.last_command_id,
                "status": heartbeat.status,
                "timestamp": heartbeat.timestamp
            }
        )
        
        db_manager = DBManager()
        
        try:
            # 1. Update host heartbeat information in PostgreSQL DB
            db_manager.upsert_host_heartbeat(
                hostname=heartbeat.hostname,
                ip_address=heartbeat.ip_address,
                service_name=heartbeat.service_name,
                last_command_id=heartbeat.last_command_id,
<<<<<<< HEAD
                status=heartbeat.status,
                heartbeat_timestamp=heartbeat.timestamp
            )
            
            # 2. Check for pending profiling commands for this host/service
=======
                status=heartbeat.status or "active"  # Provide default if None
            )
            
            # 2. Check for pending profiling commands for this host/service  
>>>>>>> 42e4e3c5
            pending_command = db_manager.get_pending_profiling_command(
                hostname=heartbeat.hostname,
                service_name=heartbeat.service_name,
                exclude_command_id=heartbeat.last_command_id
            )
            
            if pending_command:
<<<<<<< HEAD
                # 3. Mark command as sent and update related request statuses
=======
                # 3. Mark command as sent
>>>>>>> 42e4e3c5
                success = db_manager.mark_profiling_command_sent(
                    command_id=pending_command["command_id"],
                    hostname=heartbeat.hostname
                )
                
<<<<<<< HEAD
                # 4. Mark related profiling requests as assigned
                if success and pending_command.get("request_ids"):
                    request_ids = pending_command["request_ids"]
                    # Handle both string and list formats from database
                    if isinstance(request_ids, str):
                        try:
                            request_ids = json.loads(request_ids) if request_ids.startswith('[') else [request_ids]
                        except json.JSONDecodeError:
                            logger.warning(f"Failed to parse request_ids for command {pending_command['command_id']}")
                            request_ids = []
                    
                    for request_id in request_ids:
                        try:
                            db_manager.mark_profiling_request_assigned(
                                request_id=request_id,
                                command_id=pending_command["command_id"],
                                hostname=heartbeat.hostname
                            )
                        except Exception as e:
                            logger.warning(f"Failed to mark request {request_id} as assigned: {e}")
                
                if success:
                    logger.info(f"Sending profiling command {pending_command['command_id']} to host {heartbeat.hostname}")
                    
                    # Extract combined_config and ensure it's properly formatted
                    combined_config = pending_command.get("combined_config", {})
                    
                    # If combined_config is a string (from DB), parse it
                    if isinstance(combined_config, str):
                        try:
                            combined_config = json.loads(combined_config)
                        except json.JSONDecodeError:
                            logger.warning(f"Failed to parse combined_config for command {pending_command['command_id']}")
                            combined_config = {}
                    
=======
                if success:
                    logger.info(f"Sending profiling command {pending_command['command_id']} to host {heartbeat.hostname}")
                    
>>>>>>> 42e4e3c5
                    return HeartbeatResponse(
                        success=True,
                        message="Heartbeat received. New profiling command available.",
                        profiling_command={
                            "command_type": pending_command["command_type"],
<<<<<<< HEAD
                            "combined_config": combined_config
=======
                            "combined_config": pending_command.get("combined_config", {})
>>>>>>> 42e4e3c5
                        },
                        command_id=pending_command["command_id"]
                    )
                else:
                    logger.warning(f"Failed to mark command {pending_command['command_id']} as sent to host {heartbeat.hostname}")
            
            # No pending commands or marking failed
            return HeartbeatResponse(
                success=True,
                message="Heartbeat received. No pending profiling commands.",
                profiling_command=None,
                command_id=None
            )
                
        except Exception as e:
            logger.error(f"Failed to process heartbeat for {heartbeat.hostname}: {e}", exc_info=True)
            # Still return success for heartbeat, but no command
            return HeartbeatResponse(
                success=True,
                message="Heartbeat received, but failed to check for commands.",
                profiling_command=None,
                command_id=None
<<<<<<< HEAD
            )
=======
        )
>>>>>>> 42e4e3c5
        
    except Exception as e:
        logger.error(f"Failed to process heartbeat: {str(e)}", exc_info=True)
        raise HTTPException(
            status_code=500,
            detail="Internal server error while processing heartbeat"
        )


@router.post("/command_completion")
def report_command_completion(completion: CommandCompletionRequest):
    """
    Report completion of a profiling command from a host.
    
    This endpoint:
    1. Receives command completion status from hosts
    2. Updates command status in PostgreSQL DB
    3. Updates related profiling requests status
    """
    try:
        db_manager = DBManager()
        
        # Log the completion
        logger.info(
            f"Received command completion from host: {completion.hostname}",
            extra={
                "command_id": completion.command_id,
                "hostname": completion.hostname,
                "status": completion.status,
                "execution_time": completion.execution_time,
                "error_message": completion.error_message
            }
        )
        
        # Update command status
        db_manager.update_profiling_command_status(
            command_id=completion.command_id,
            hostname=completion.hostname,
            status=completion.status,
            execution_time=completion.execution_time,
            error_message=completion.error_message,
            results_path=completion.results_path
        )
        
<<<<<<< HEAD
        # Update related profiling requests status
        try:
            # Get the command to find related request IDs
            command_info = db_manager.get_profiling_command_by_id(completion.command_id)
            if command_info and command_info.get("request_ids"):
                request_ids = command_info["request_ids"]
                # Handle both string and list formats from database
                if isinstance(request_ids, str):
                    try:
                        request_ids = json.loads(request_ids) if request_ids.startswith('[') else [request_ids]
                    except json.JSONDecodeError:
                        logger.warning(f"Failed to parse request_ids for command {completion.command_id}")
                        request_ids = []
                
                for request_id in request_ids:
                    try:
                        # Map command status to request status
                        request_status = "completed" if completion.status == "completed" else "failed"
                        completed_at = datetime.now() if completion.status in ["completed", "failed"] else None
                        
                        db_manager.update_profiling_request_status(
                            request_id=request_id,
                            status=request_status,
                            completed_at=completed_at,
                            error_message=completion.error_message
                        )
                    except Exception as e:
                        logger.warning(f"Failed to update status for request {request_id}: {e}")
        except Exception as e:
            logger.warning(f"Failed to update related profiling requests for command {completion.command_id}: {e}")
            # Don't fail the entire operation if request status update fails
        
=======
>>>>>>> 42e4e3c5
        return {
            "success": True,
            "message": f"Command completion recorded for {completion.command_id}"
        }
        
    except Exception as e:
        logger.error(f"Failed to process command completion: {str(e)}", exc_info=True)
        raise HTTPException(
            status_code=500,
            detail="Internal server error while processing command completion"
<<<<<<< HEAD
        )
=======
        )
>>>>>>> 42e4e3c5
<|MERGE_RESOLUTION|>--- conflicted
+++ resolved
@@ -20,10 +20,6 @@
 from datetime import datetime, timedelta
 from logging import getLogger
 from typing import List, Optional, Dict, Any
-
-from botocore.exceptions import ClientError
-
-from botocore.exceptions import ClientError
 
 from botocore.exceptions import ClientError
 
@@ -50,11 +46,8 @@
 from backend.utils.request_utils import flamegraph_base_request_params, get_metrics_response, get_query_response
 from fastapi import APIRouter, Depends, Query, HTTPException
 from fastapi.responses import Response
-<<<<<<< HEAD
-=======
 from pydantic import BaseModel
 
->>>>>>> 42e4e3c5
 
 from gprofiler_dev import S3ProfileDal
 from gprofiler_dev.postgres.db_manager import DBManager
@@ -317,21 +310,13 @@
 
 
 @router.post("/profile_request", response_model=ProfilingResponse)
-<<<<<<< HEAD
 def create_profiling_request(profiling_request: ProfilingRequest) -> ProfilingResponse:
-=======
-def create_profiling_request(profiling_request: ProfilingRequest):
->>>>>>> 42e4e3c5
     """
     Create a new profiling request with the specified parameters.
     
     This endpoint accepts profiling arguments in JSON format and handles both
     start and stop profiling commands. Each request generates a unique command_id
-<<<<<<< HEAD
     that agents use for idempotency - agents will only execute commands with
-=======
-    that agents use for idempotency - agents will only execute commands with 
->>>>>>> 42e4e3c5
     new command IDs they haven't seen before.
     
     START commands:
@@ -345,48 +330,11 @@
     - Host-level stop: Stop entire profiling session for the host
     """
     try:
-<<<<<<< HEAD
         # Log the profiling request
         logger.info(
             f"Received {profiling_request.command_type} profiling request for service: {profiling_request.service_name}",
             extra={
                 "command_type": profiling_request.command_type,
-=======
-        # Validate the profiling mode
-        valid_modes = ["cpu", "allocation", "none"]
-        if profiling_request.profiling_mode not in valid_modes:
-            raise HTTPException(
-                status_code=400, 
-                detail=f"Invalid profiling mode. Must be one of: {valid_modes}"
-            )
-        
-        # Validate duration (must be positive)
-        if profiling_request.duration and profiling_request.duration <= 0:
-            raise HTTPException(
-                status_code=400,
-                detail="Duration must be a positive integer (seconds)"
-            )
-        
-        # Validate frequency (must be positive)
-        if profiling_request.frequency and profiling_request.frequency <= 0:
-            raise HTTPException(
-                status_code=400,
-                detail="Frequency must be a positive integer (Hz)"
-            )
-        
-        # Validate target_hostnames (now required)
-        if not profiling_request.target_hostnames:
-            raise HTTPException(
-                status_code=400,
-                detail="target_hostnames is required and must contain at least one hostname"
-            )
-        
-        # Log the profiling request
-        logger.info(
-            f"Received {profiling_request.request_type} profiling request for service: {profiling_request.service_name}",
-            extra={
-                "request_type": profiling_request.request_type,
->>>>>>> 42e4e3c5
                 "service_name": profiling_request.service_name,
                 "duration": profiling_request.duration,
                 "frequency": profiling_request.frequency,
@@ -399,30 +347,18 @@
         
         db_manager = DBManager()
         request_id = str(uuid.uuid4())
-<<<<<<< HEAD
         command_ids = []  # Track all command IDs created
-=======
-        command_id = str(uuid.uuid4())  # Generate unique command ID for agent idempotency
->>>>>>> 42e4e3c5
         
         try:
             # Save the profiling request to database using enhanced method
             success = db_manager.save_profiling_request(
                 request_id=request_id,
                 service_name=profiling_request.service_name,
-<<<<<<< HEAD
-=======
-                command_type=profiling_request.request_type,
->>>>>>> 42e4e3c5
                 duration=profiling_request.duration,
                 frequency=profiling_request.frequency,
                 profiling_mode=profiling_request.profiling_mode,
                 target_hostnames=profiling_request.target_hostnames,
                 pids=profiling_request.pids,
-<<<<<<< HEAD
-=======
-                stop_level=profiling_request.stop_level,
->>>>>>> 42e4e3c5
                 additional_args=profiling_request.additional_args
             )
             
@@ -430,7 +366,6 @@
                 raise Exception("Failed to save profiling request to database")
             
             # Handle start vs stop commands differently
-<<<<<<< HEAD
             if profiling_request.command_type == "start":
                 # Create profiling commands for target hosts
                 if profiling_request.target_hostnames:
@@ -481,41 +416,6 @@
                             )
             
             logger.info(f"Profiling request {request_id} ({profiling_request.command_type}) saved and commands processed. Command IDs: {command_ids}")
-=======
-            if profiling_request.request_type == "start":
-                # Create profiling commands for target hosts
-                for hostname in profiling_request.target_hostnames:
-                    db_manager.create_or_update_profiling_command(
-                        command_id=command_id,
-                        hostname=hostname,
-                        service_name=profiling_request.service_name,
-                        command_type="start",
-                        new_request_id=request_id
-                    )
-            
-            elif profiling_request.request_type == "stop":
-                # Handle stop commands
-                for hostname in profiling_request.target_hostnames:
-                    if profiling_request.stop_level == "host":
-                        # Stop entire host
-                        db_manager.create_stop_command_for_host(
-                            command_id=command_id,
-                            hostname=hostname,
-                            service_name=profiling_request.service_name,
-                            request_id=request_id
-                        )
-                    else:  # process level stop
-                        # Stop specific processes or modify existing commands
-                        db_manager.handle_process_level_stop(
-                            command_id=command_id,
-                            hostname=hostname,
-                            service_name=profiling_request.service_name,
-                            pids_to_stop=profiling_request.pids,
-                            request_id=request_id
-                        )
-            
-            logger.info(f"Profiling request {request_id} ({profiling_request.request_type}) saved and commands processed. Command ID: {command_id}")
->>>>>>> 42e4e3c5
             
         except Exception as e:
             logger.error(f"Failed to save profiling request: {e}", exc_info=True)
@@ -526,7 +426,6 @@
         
         # Calculate estimated completion time (only for start commands)
         completion_time = None
-<<<<<<< HEAD
         if profiling_request.command_type == "start":
             completion_time = datetime.now() + timedelta(seconds=profiling_request.duration or 60)
         
@@ -541,16 +440,6 @@
             message=message,
             request_id=request_id,
             command_ids=command_ids,
-=======
-        if profiling_request.request_type == "start":
-            completion_time = datetime.now() + timedelta(seconds=profiling_request.duration or 60)
-        
-        return ProfilingResponse(
-            success=True,
-            message=f"{profiling_request.request_type.capitalize()} profiling request submitted successfully for service '{profiling_request.service_name}'",
-            request_id=request_id,
-            command_id=command_id,
->>>>>>> 42e4e3c5
             estimated_completion_time=completion_time
         )
         
@@ -603,18 +492,11 @@
                 ip_address=heartbeat.ip_address,
                 service_name=heartbeat.service_name,
                 last_command_id=heartbeat.last_command_id,
-<<<<<<< HEAD
                 status=heartbeat.status,
                 heartbeat_timestamp=heartbeat.timestamp
             )
             
             # 2. Check for pending profiling commands for this host/service
-=======
-                status=heartbeat.status or "active"  # Provide default if None
-            )
-            
-            # 2. Check for pending profiling commands for this host/service  
->>>>>>> 42e4e3c5
             pending_command = db_manager.get_pending_profiling_command(
                 hostname=heartbeat.hostname,
                 service_name=heartbeat.service_name,
@@ -622,17 +504,12 @@
             )
             
             if pending_command:
-<<<<<<< HEAD
                 # 3. Mark command as sent and update related request statuses
-=======
-                # 3. Mark command as sent
->>>>>>> 42e4e3c5
                 success = db_manager.mark_profiling_command_sent(
                     command_id=pending_command["command_id"],
                     hostname=heartbeat.hostname
                 )
                 
-<<<<<<< HEAD
                 # 4. Mark related profiling requests as assigned
                 if success and pending_command.get("request_ids"):
                     request_ids = pending_command["request_ids"]
@@ -668,21 +545,12 @@
                             logger.warning(f"Failed to parse combined_config for command {pending_command['command_id']}")
                             combined_config = {}
                     
-=======
-                if success:
-                    logger.info(f"Sending profiling command {pending_command['command_id']} to host {heartbeat.hostname}")
-                    
->>>>>>> 42e4e3c5
                     return HeartbeatResponse(
                         success=True,
                         message="Heartbeat received. New profiling command available.",
                         profiling_command={
                             "command_type": pending_command["command_type"],
-<<<<<<< HEAD
                             "combined_config": combined_config
-=======
-                            "combined_config": pending_command.get("combined_config", {})
->>>>>>> 42e4e3c5
                         },
                         command_id=pending_command["command_id"]
                     )
@@ -705,11 +573,7 @@
                 message="Heartbeat received, but failed to check for commands.",
                 profiling_command=None,
                 command_id=None
-<<<<<<< HEAD
             )
-=======
-        )
->>>>>>> 42e4e3c5
         
     except Exception as e:
         logger.error(f"Failed to process heartbeat: {str(e)}", exc_info=True)
@@ -754,7 +618,6 @@
             results_path=completion.results_path
         )
         
-<<<<<<< HEAD
         # Update related profiling requests status
         try:
             # Get the command to find related request IDs
@@ -787,8 +650,6 @@
             logger.warning(f"Failed to update related profiling requests for command {completion.command_id}: {e}")
             # Don't fail the entire operation if request status update fails
         
-=======
->>>>>>> 42e4e3c5
         return {
             "success": True,
             "message": f"Command completion recorded for {completion.command_id}"
@@ -799,8 +660,4 @@
         raise HTTPException(
             status_code=500,
             detail="Internal server error while processing command completion"
-<<<<<<< HEAD
-        )
-=======
-        )
->>>>>>> 42e4e3c5
+        )