--- conflicted
+++ resolved
@@ -447,13 +447,9 @@
                 "last_command_id": heartbeat.last_command_id,
                 "status": heartbeat.status,
                 "timestamp": heartbeat.timestamp,
-<<<<<<< HEAD
                 "available_pids": heartbeat.available_pids,
                 "merge_pids": merge_pids
             }
-=======
-            },
->>>>>>> a2d00cce
         )
 
         db_manager = DBManager()
@@ -467,11 +463,8 @@
                 last_command_id=heartbeat.last_command_id,
                 status=heartbeat.status,
                 heartbeat_timestamp=heartbeat.timestamp,
-<<<<<<< HEAD
                 available_pids=heartbeat.available_pids,
-                merge_pids=merge_pids
-=======
->>>>>>> a2d00cce
+                merge_pids=merge_pids,
             )
 
             # 2. Check for pending profiling commands for this host/service
@@ -666,7 +659,6 @@
         else:
             profiling_status = "stopped"
             command_type = "N/A"
-<<<<<<< HEAD
         
         # Create display string grouped by language
         if available_pids_map:
@@ -689,21 +681,8 @@
             pids=pids_display,
             command_type=command_type,
             profiling_status=profiling_status,
-            available_pids=available_pids_map
+            available_pids=available_pids_map,
+            heartbeat_timestamp=host.get("heartbeat_timestamp"),
         ))
 
-=======
-        results.append(
-            ProfilingHostStatus(
-                id=host.get("id", 0),
-                service_name=service_name,
-                hostname=hostname,
-                ip_address=ip_address,
-                pids=pids,
-                command_type=command_type,
-                profiling_status=profiling_status,
-                heartbeat_timestamp=host.get("heartbeat_timestamp"),
-            )
-        )
->>>>>>> a2d00cce
     return results