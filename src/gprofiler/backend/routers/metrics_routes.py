--- conflicted
+++ resolved
@@ -674,7 +674,6 @@
         hostname = host.get("hostname")
         host_service_name = host.get("service_name")
         ip_address = host.get("ip_address")
-<<<<<<< HEAD
         # Normalize available_pids to a language->pids map
         raw_available = host.get("available_pids")
         if isinstance(raw_available, dict):
@@ -684,10 +683,6 @@
         else:
             available_pids_map = {}
 
-=======
-        pids = "All"  # Placeholder, update if you have per-host PID info
-        
->>>>>>> d1f290c1
         # Get current profiling command for this host/service
         command = db_manager.get_current_profiling_command(hostname, host_service_name)
         if command:
@@ -696,7 +691,6 @@
         else:
             profiling_status = "stopped"
             command_type = "N/A"
-<<<<<<< HEAD
 
         # Create display string grouped by language
         if available_pids_map:
@@ -711,9 +705,6 @@
         else:
             pids_display = "N/A"
 
-=======
-        
->>>>>>> d1f290c1
         results.append(
             ProfilingHostStatus(
                 id=host.get("id", 0),
@@ -727,9 +718,5 @@
                 heartbeat_timestamp=host.get("heartbeat_timestamp"),
             )
         )
-<<<<<<< HEAD
-
-=======
-    
->>>>>>> d1f290c1
+
     return results