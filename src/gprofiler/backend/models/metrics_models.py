--- conflicted
+++ resolved
@@ -212,8 +212,5 @@
     pids: str
     command_type: str
     profiling_status: str
-<<<<<<< HEAD
     available_pids: Optional[Dict[str, List[int]]] = None
-=======
-    heartbeat_timestamp: datetime
->>>>>>> a2d00cce
+    heartbeat_timestamp: datetime