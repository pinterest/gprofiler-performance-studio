#
# Copyright (C) 2023 Intel Corporation
#
# Licensed under the Apache License, Version 2.0 (the "License");
# you may not use this file except in compliance with the License.
# You may obtain a copy of the License at
#
#    http://www.apache.org/licenses/LICENSE-2.0
#
# Unless required by applicable law or agreed to in writing, software
# distributed under the License is distributed on an "AS IS" BASIS,
# WITHOUT WARRANTIES OR CONDITIONS OF ANY KIND, either express or implied.
# See the License for the specific language governing permissions and
# limitations under the License.
#

import hashlib
import json
import threading
import time
from collections import defaultdict
from datetime import datetime, timedelta
from secrets import token_urlsafe
from typing import Any, Dict, List, Optional, Set, Tuple, Union

from gprofiler_dev.config import INSTANCE_RUNS_LRU_CACHE_LIMIT, PROFILER_PROCESSES_LRU_CACHE_LIMIT
from gprofiler_dev.lru_cache_impl import LRUCache
from gprofiler_dev.postgres import get_postgres_db
from gprofiler_dev.postgres.postgresdb import DBConflict
from gprofiler_dev.postgres.queries import AggregationSQLQueries, SQLQueries
from gprofiler_dev.postgres.schemas import AgentMetadata, CloudProvider, GetServiceResponse

AGENT_RETENTION_HOURS = 24
LAST_SEEN_UPDATES_INTERVAL_MINUTES = 5

METRICS_UPDATES_INTERVAL_MINUTES = 5
SERVICES_LIST_HOURS_INTERVAL = 7 * 24
SERVICES_LIST_HOURS_VISIBLE_INTERVAL = 24 * 30


def generate_token(nbytes) -> str:
    while True:
        token = token_urlsafe(nbytes)
        # Preventing a token generation with a dash prefix.
        # Tokens with such prefixes are not supported by the gProfiler Agent.
        if not token.startswith("-"):
            break
    return token


def round_time(dt, round_to_seconds=60):
    seconds = (dt.replace(tzinfo=None) - dt.min).seconds
    rounding = (seconds + round_to_seconds / 2) // round_to_seconds * round_to_seconds
    return dt + timedelta(0, rounding - seconds, -dt.microsecond)


def get_total_seconds_from_intervals(intervals: List[Tuple[datetime, datetime]]) -> float:
    islands = []
    island_index = 0
    prev_end = None
    for interval in sorted(intervals):
        start, end = interval
        if prev_end is None or start > prev_end:
            islands.append([start, end])
            island_index += 1
        else:
            end = max(islands[island_index - 1][1], end)
            islands[island_index - 1][1] = end
        prev_end = end
    total_diff = timedelta()
    for island in islands:
        start, end = island
        diff = end - start
        total_diff += diff
    return total_diff.total_seconds()


class Singleton(type):
    _instances: dict = {}
    _lock = threading.Lock()

    def __call__(cls, *args, **kwargs):
        if cls not in cls._instances:
            with cls._lock:
                cls._instances[cls] = super(Singleton, cls).__call__(*args, **kwargs)
        return cls._instances[cls]


class DBManager(metaclass=Singleton):
    def __init__(self):
        self.db = get_postgres_db()
        self.machine_types: Dict[Tuple[str, str], int] = {}
        self.machine_types_ids: Dict[int, int] = {}
        self.profiler_versions: Dict[Tuple[int, int, int], int] = {}
        self.profiler_run_environments: Dict[Tuple[str, int, str], int] = {}
        self.machines: Dict[Tuple[int, int, int], int] = {}
        self.oses: Dict[Tuple[str, str, str], int] = {}
        self.kernels: Dict[Tuple[int, str, str, str], int] = {}
        self.libcs: Dict[Tuple[str, str], int] = {}
        self.services: Dict[Tuple[int], str] = {}
        self.services_visibility: Dict[Tuple[int, int], str] = {}
        self.deployments: Dict[Tuple[int, str], int] = {}
        self.instance_runs = LRUCache(INSTANCE_RUNS_LRU_CACHE_LIMIT)
        self.profiler_processes = LRUCache(PROFILER_PROCESSES_LRU_CACHE_LIMIT)

        # Cache for host-pid mappings (temporary solution)
        self.request_host_pid_mappings: Dict[str, Dict[str, List[int]]] = {}

        self.last_seen_updates: Dict[str : time.time] = defaultdict(
            lambda: time.time() - (LAST_SEEN_UPDATES_INTERVAL_MINUTES + 1) * 60
        )

    def get_libc(self, libc_type, libc_version):
        key = (libc_type, libc_version)
        if key not in self.libcs:
            libc_id = self.db.add_or_fetch(SQLQueries.SELECT_LIBC, key, SQLQueries.INSERT_LIBC)
            self.libcs[key] = libc_id
        return self.libcs[key]

    def get_profiler_process_id(
        self,
        instance_run: int,
        profiler_version: int,
        pid: int,
        spawn_local_time: datetime,
        spawn_uptime: int,
        public_ip,
        private_ip,
        hostname,
        service_id,
        profiler_run_environment_id,
        run_arguments: dict,
        extra_cache: bool,
    ) -> int:
        key = (instance_run, profiler_version, pid, spawn_local_time)
        value = (
            instance_run,
            profiler_version,
            pid,
            spawn_local_time,
            spawn_uptime,
            public_ip,
            private_ip,
            hostname,
            service_id,
            profiler_run_environment_id,
            json.dumps(run_arguments),
        )
        is_new_process = False
        cmp_value = None
        if extra_cache:
            cmp_value = self.profiler_processes.get(key)
        if cmp_value is None:
            process_id, is_new_process = self.db.execute(
                SQLQueries.ADD_OR_FETCH_PROFILER_PROCESS, value, has_value=True, one_value=False
            )

            if process_id is None:
                raise DBConflict("ProfilerProcesses", key, value, process_id)
            if process_id < 0:
                process_id *= -1
                self._warn_conflict("ProfilerProcesses", process_id, "db")
            cmp_value = (process_id, *value)
            if extra_cache:
                self.profiler_processes.put(key, cmp_value)

        if not is_new_process:
            if time.time() - self.last_seen_updates[cmp_value[0]] > LAST_SEEN_UPDATES_INTERVAL_MINUTES * 60:
                self.db.execute(SQLQueries.UPDATE_PROFILER_PROCESS_LAST_SEEN_TIME, (cmp_value[0],), has_value=False)

                self.last_seen_updates[cmp_value[0]] = time.time()
        if value != cmp_value[1:]:
            self._warn_conflict("ProfilerProcesses", cmp_value[0], "cache")
        return cmp_value[0]

    def get_profiler_version_id(self, major: int, minor: int, patch: int) -> int:
        key = (major, minor, patch)
        value = (major, minor, patch, major * 1000000 + minor * 1000 + patch)
        if key not in self.profiler_versions:
            self.profiler_versions[key] = self.db.add_or_fetch(
                SQLQueries.SELECT_PROFILER_AGENT_VERSION, key, SQLQueries.INSERT_PROFILER_AGENT_VERSION, value
            )
        return self.profiler_versions[key]

    def get_profiler_run_environment_id(self, python_version, libc_id, run_mode) -> int:
        key = (python_version, libc_id, run_mode)
        if key not in self.profiler_versions:
            self.profiler_run_environments[key] = self.db.add_or_fetch(
                SQLQueries.SELECT_PROFILER_RUN_ENVIRONMENTS, key, SQLQueries.INSERT_PROFILER_RUN_ENVIRONMENTS
            )
        return self.profiler_run_environments[key]

    def register_profiler_process(
        self, agent_metadata: AgentMetadata, instance_run: int, service_id: int, extra_cache: bool
    ) -> int:
        libc_id = self.get_libc(agent_metadata.libc_type, agent_metadata.libc_version)
        major, minor, patch = agent_metadata.agent_version.split(".")
        patch = patch.split("-")[0]  # Remove any suffix, a workaround for test builds that broke the data ingestion
        profiler_version = self.get_profiler_version_id(int(major), int(minor), int(patch))
        profiler_run_environment_id = self.get_profiler_run_environment_id(
            agent_metadata.python_version, libc_id, agent_metadata.run_mode
        )
        pid = agent_metadata.pid
        spawn_local_time = agent_metadata.spawn_time
        spawn_uptime = agent_metadata.spawn_uptime_ms
        return self.get_profiler_process_id(
            instance_run,
            profiler_version,
            pid,
            spawn_local_time,
            spawn_uptime,
            agent_metadata.public_ip,
            agent_metadata.private_ip,
            agent_metadata.hostname,
            service_id,
            profiler_run_environment_id,
            agent_metadata.run_arguments,
            extra_cache,
        )

    def _warn_conflict(self, table: str, db_id: int, origin: str):
        message = f"Ignored DB conflict in {table} for db_id {db_id} (in {origin})"
        self.db.logger.warning(message)

    def get_instance_run_id(
        self,
        instance: int,
        boot_time: datetime,
        machine: int,
        kernel: int,
        metadata: Optional[int],
        extra_cache: bool,
    ) -> int:
        key = (instance, boot_time)
        value = (instance, boot_time, machine, kernel, metadata)
        cmp_value = None
        if extra_cache:
            cmp_value = self.instance_runs.get(key)
        if cmp_value is None:
            db_id, is_new_instance_run = self.db.execute(
                SQLQueries.ADD_OR_FETCH_INSTANCE_RUN, value, has_value=True, one_value=False
            )
            if db_id is None:
                raise DBConflict("InstanceRuns", key, value, db_id)
            if db_id < 0:
                db_id *= -1
                self._warn_conflict("InstanceRuns", db_id, "db")
            cmp_value = (db_id, *value)
            if extra_cache:
                self.instance_runs.put(key, cmp_value)

        # we ignore conflicts in metadata, notify conflicts in kernel and fix conflicts in machine
        if value[:-1] != cmp_value[1:-1]:
            other_db_id, other_instance, other_boot_time, other_machine, other_kernel, other_metadata = cmp_value
            if instance == other_instance and boot_time == other_boot_time and kernel == other_kernel:
                machine_type = self.machine_types_ids.get(machine)
                other_machine_type = self.machine_types_ids.get(other_machine)
                if machine_type != 1 and other_machine_type == 1 and other_metadata is None:
                    if extra_cache:
                        self.instance_runs.put(key, (other_db_id, *value))
                    self.db.execute(
                        SQLQueries.FIX_INSTANCE_RUN_MACHINE, (machine, metadata, other_db_id), has_value=False
                    )
                    return other_db_id
                elif machine_type == 1 and other_machine_type != 1 and metadata is None:
                    # silently ignore conflict since DB data is correct and connected agent's metadata failed to fetch
                    return cmp_value[0]
            self._warn_conflict("InstanceRuns", cmp_value[0], "cache")
        return cmp_value[0]

    def get_instance(self, agent_id: str, identifier: Optional[str]) -> int:
        key = (agent_id, identifier)
        db_id = self.db.execute(SQLQueries.ADD_OR_FETCH_INSTANCE, key)
        if db_id is not None and db_id < 0:  # If a new instance was inserted
            db_id *= -1
        return db_id

    def get_service_by_id(self, service_id: int) -> str:
        key = (service_id,)
        if key not in self.services:
            service = self.db.execute(SQLQueries.SELECT_SERVICE_NAME_BY_ID, key)
            self.services[key] = service
        return self.services[key]

    def get_service_sample_threshold_by_id(self, service_id: int) -> float:
        key = (service_id,)
        rv = self.db.execute(SQLQueries.SELECT_SERVICE_SAMPLE_THRESHOLD_BY_ID, key)
        return 0 if rv is None else rv

    def get_or_create_service(
        self,
        service_name: str,
        service_env_type: Optional[str] = None,
        create: bool = True,
        is_new_indication: bool = True,
    ) -> int:
        key = (service_name,)
        value = (service_name, service_env_type)
        if create:
            db_id = self.db.execute(SQLQueries.ADD_OR_FETCH_SERVICE, value)
            if is_new_indication:
                return db_id
            return abs(db_id)
        return self.db.execute(SQLQueries.SELECT_SERVICE, key)

    def get_service(self, service_name: str) -> int:
        return self.db.execute(SQLQueries.SELECT_SERVICE, (service_name,))

    def get_snapshot(self, snapshot_id: int) -> Optional[List[Dict]]:
        values = {"snapshot_id": snapshot_id}
        return self.db.execute(
            AggregationSQLQueries.GET_SNAPSHOT, values, one_value=False, return_dict=True, fetch_all=True
        )

    def create_snapshot(
        self,
        service_id: int,
        filter_content: Optional[str],
        start_time: datetime,
        end_time: datetime,
        frames: List,
    ) -> Optional[str]:

        values = {
            "service_id": service_id,
            "start_time": start_time,
            "end_time": end_time,
            "filter_content": filter_content,
        }
        snapshot_id = self.db.execute(SQLQueries.INSERT_SNAPSHOT, values)
        frame_query_values = [(snapshot_id, frame.level, frame.start, frame.duration) for frame in frames]
        self.db.execute(SQLQueries.INSERT_FRAME, frame_query_values, execute_values=True)
        return snapshot_id

    def get_deployment(self, cluster_id: int, service_name: str, create: bool = True) -> Optional[int]:
        cluster_service_name = self.get_service_by_id(cluster_id)
        if cluster_service_name is None:
            return
        namespace = None
        deployment_name = service_name
        if create:
            if "_" in service_name:
                deployment_name, namespace = service_name.split("_", 1)
        service_name = f"{cluster_service_name}.{deployment_name}"
        key = (cluster_id, service_name)
        values = (cluster_id, service_name, namespace)

        if create:
            if key not in self.deployments:
                db_id = self.db.execute(SQLQueries.ADD_OR_FETCH_DEPLOYMENT, values)
                self.deployments[key] = abs(db_id)
                return self.deployments[key]
        else:
            if key not in self.deployments:
                self.deployments[key] = self.db.execute(SQLQueries.SELECT_DEPLOYMENT, key)
        return self.deployments[key]

    def get_metadata_id(self, meta: dict) -> Union[None, int]:
        if len(meta) == 0:
            return None

        meta_json = json.dumps(meta)
        hash_meta = hashlib.new("md5", meta_json.encode("utf-8"), usedforsecurity=False).hexdigest()
        key = (meta_json, hash_meta)
        return self.db.add_or_fetch(
            SQLQueries.SELECT_INSTANCE_CLOUD_METADATA, key, SQLQueries.INSERT_INSTANCE_CLOUD_METADATA
        )

    def get_kernel_id(self, os: int, release: str, version: str, hardware_type: Optional[str]) -> int:
        key = (os, release, version, hardware_type if hardware_type is not None else "")
        if key not in self.kernels:
            self.kernels[key] = self.db.add_or_fetch(SQLQueries.SELECT_KERNEL, key, SQLQueries.INSERT_KERNEL)
        return self.kernels[key]

    def get_os_id(self, system_name: str, name: str, release: str) -> int:
        key = (system_name, name if name is not None else "", release if release is not None else "")
        if key not in self.oses:
            self.oses[key] = self.db.add_or_fetch(SQLQueries.SELECT_OS, key, SQLQueries.INSERT_OS)
        return self.oses[key]

    def get_machine_type_id(self, provider: str, name: Optional[str]) -> int:
        key = (provider, name if name is not None else "")
        if key not in self.machine_types:
            self.machine_types[key] = self.db.add_or_fetch(
                SQLQueries.SELECT_MACHINE_TYPE, key, SQLQueries.INSERT_MACHINE_TYPE
            )
        return self.machine_types[key]

    def get_machine_id(self, provider: str, name: Optional[str], processors: int, memory: int) -> int:
        machine_type = self.get_machine_type_id(provider, name)
        key = (machine_type, processors, memory)
        if key not in self.machines:
            db_id = self.db.add_or_fetch(SQLQueries.SELECT_MACHINE, key, SQLQueries.INSERT_MACHINE)
            self.machines[key] = db_id
            self.machine_types_ids[db_id] = machine_type
        return self.machines[key]

    def register_instance_run(self, agent_metadata: AgentMetadata, instance, extra_cache: bool):
        time_since_boot = timedelta(milliseconds=agent_metadata.spawn_uptime_ms)
        time_since_agent_spawn = agent_metadata.current_time - agent_metadata.spawn_time
        boot_time = agent_metadata.current_time - time_since_agent_spawn - time_since_boot
        instance_type = self._get_instance_type(agent_metadata)
        machine = self.get_machine_id(
            agent_metadata.cloud_provider, instance_type, agent_metadata.processors, agent_metadata.memory_capacity_mb
        )
        os = self.get_os_id(agent_metadata.system_name, agent_metadata.os_name, agent_metadata.os_release)
        kernel = self.get_kernel_id(
            os, agent_metadata.kernel_release, agent_metadata.kernel_version, agent_metadata.hardware_type
        )
        metadata = {**(agent_metadata.cloud_info or {})}
        if agent_metadata.big_data:
            metadata["big_data"] = agent_metadata.big_data
        metadata_id = self.get_metadata_id(metadata) if metadata else None
        return self.get_instance_run_id(instance, round_time(boot_time), machine, kernel, metadata_id, extra_cache)

    @staticmethod
    def _get_instance_type(agent_metadata: AgentMetadata) -> str:
        instance_type = agent_metadata.instance_type
        if agent_metadata.cloud_provider == CloudProvider.GCP.value:
            components = instance_type.split("/")
            if len(components) == 4 and components[0] == "projects" and components[2] == "machineTypes":
                instance_type = components[3]

        return instance_type

    def get_service_by_profiler_process_id(self, process_id: int) -> int:
        return self.db.execute(SQLQueries.GET_SERVICE_ID_BY_PROCESS_ID, (process_id,))

    def add_service_data(
        self, service_name: str, agent_metadata: AgentMetadata, extra_cache: bool, service_env_type: str
    ) -> GetServiceResponse:
        service_id = self.get_or_create_service(service_name, service_env_type, is_new_indication=True)

        does_service_exist = service_id > 0
        service_id = abs(service_id)
        cloud_instance_id = agent_metadata.cloud_info.get("instance_id")
        instance_id = self.get_instance(agent_metadata.mac_address, cloud_instance_id)
        instance_run = self.register_instance_run(agent_metadata, instance_id, extra_cache)
        profiler_process_id = self.register_profiler_process(agent_metadata, instance_run, service_id, extra_cache)
        return GetServiceResponse(
            service_id=service_id, profiler_process_id=profiler_process_id, does_service_exist=does_service_exist
        )

    def get_nodes_cores_summary(
        self,
        service_id: int,
        start_time: datetime,
        end_time: datetime,
        ignore_zeros: bool,
        hostname: Optional[str],
    ) -> Dict:
        total_seconds = (end_time - start_time).total_seconds()
        values = {"service_id": service_id, "start_time": start_time, "end_time": end_time}
        if ignore_zeros:
            res = self.db.execute(
                AggregationSQLQueries.PROFILER_PROCESS_TIMERANGES_BY_SERVICE,
                values,
                one_value=False,
                return_dict=True,
                fetch_all=True,
            )
            if not res:
                return res
            intervals = [(elem["first_seen"], elem["last_seen"]) for elem in res]
            total_seconds = get_total_seconds_from_intervals(intervals)

        values["total_seconds"] = total_seconds
        if hostname:
            values["hostname"] = hostname
            return self.db.execute(
                AggregationSQLQueries.NODES_CORES_SUMMARY_BY_HOST,
                values,
                one_value=True,
                return_dict=True,
            )
        return self.db.execute(
            AggregationSQLQueries.NODES_CORES_SUMMARY,
            values,
            one_value=True,
            return_dict=True,
        )

    def get_nodes_and_cores_graph(
        self,
        service_id: int,
        start_time: datetime,
        end_time: datetime,
        interval: str,
        hostname: Optional[str] = None,
    ) -> List[Dict]:

        values = {"service_id": service_id, "start_time": start_time, "end_time": end_time, "interval_gap": interval}
        hostname_condition = ""
        if hostname:
            hostname_condition = "AND profilerProcesses.hostname = %(hostname)s"
            values["hostname"] = hostname
        return self.db.execute(
            AggregationSQLQueries.NODES_CORES_SUMMARY_GRAPH.format(hostname=hostname_condition),
            values,
            one_value=False,
            return_dict=True,
            fetch_all=True,
        )

    def get_agents(self, service_id):
        values = (AGENT_RETENTION_HOURS, service_id)
        return self.db.execute(
            AggregationSQLQueries.PROFILER_AGENTS_BY_SERVICE,
            values,
            has_value=True,
            one_value=False,
            return_dict=True,
            fetch_all=True,
        )

    def get_services_with_data_indication(self):
        values = {"hours_interval": SERVICES_LIST_HOURS_INTERVAL}
        return self.db.execute(
            AggregationSQLQueries.SERVICES_SELECTION_WITH_DATA_INDICATION,
            values,
            has_value=True,
            one_value=False,
            return_dict=True,
            fetch_all=True,
        )

    def update_processes(self, processes: List[int]):
        self.db.execute(
            SQLQueries.UPDATE_PROFILER_PROCESSES_LAST_SEEN_TIME,
            [(v,) for v in processes],
            has_value=False,
            execute_values=True,
        )

    def get_filters(self, service_id: int) -> List[Dict]:
        values = {"service_id": service_id}
        return self.db.execute(
            SQLQueries.GET_FILTERS_BY_SERVICE_ID, values, one_value=False, return_dict=True, fetch_all=True
        )

    def add_filter(self, service_id: int, filter_content: str):
        values = {"service_id": service_id, "filter_content": filter_content}
        return self.db.execute(SQLQueries.INSERT_FILTER, values)

    def update_filter(self, filter_id: int, filter_content: str):
        values = {"filter_id": filter_id, "filter_content": filter_content}
        self.db.execute(SQLQueries.UPDATE_FILTER, values, has_value=False)

    def delete_filter(self, filter_id: int):
        values = {"filter_id": filter_id}
        self.db.execute(SQLQueries.DELETE_FILTER, values, has_value=False)

    def get_profiler_token(self) -> str:
        results = self.db.execute(
            SQLQueries.SELECT_PROFILER_TOKEN,
            return_dict=True,
            fetch_all=True,
        )
        if results:
            return results[0]["token"]

        token = generate_token(32)
        self.db.execute(SQLQueries.INSERT_PROFILER_TOKEN, {"token": token}, has_value=False, one_value=False)
        return token

    def get_profiler_token_id(self, token: str) -> int:
        return self.db.execute(
            SQLQueries.SELECT_PROFILER_TOKEN_ID, {"token": token}, return_dict=False, fetch_all=False, one_value=True
        )

    def get_service_id_by_name(self, service_name: str) -> int:
        return self.db.execute(SQLQueries.SELECT_SERVICE_ID_BY_NAME, (service_name,))

    def update_tokens_last_seen(self, tokens: Set[tuple[int, str, int]]):
        self.db.execute(SQLQueries.UPDATE_PROFILER_TOKENS_LAST_SEEN_TIME, tokens, has_value=False, execute_values=True)

    def get_overview_summary(self) -> Dict:
        values = {
            "retention_hours": AGENT_RETENTION_HOURS,
            "visible_hours": SERVICES_LIST_HOURS_VISIBLE_INTERVAL,
        }
        return self.db.execute(
            AggregationSQLQueries.SERVICES_NODES_CORES_SUMMARY, values, one_value=False, return_dict=True
        )

    def get_services_overview_summary(self) -> List[Dict]:
        values = {"retention_hours": AGENT_RETENTION_HOURS, "visible_hours": SERVICES_LIST_HOURS_VISIBLE_INTERVAL}
        return self.db.execute(
            AggregationSQLQueries.SERVICES_SUMMARY, values, one_value=False, return_dict=True, fetch_all=True
        )

    # Profiling Request Management Methods (Simplified)

    def save_profiling_request(
        self,
        request_id: str,
        request_type: str,
        service_name: str,
        continuous: Optional[bool] = False,
        duration: Optional[int] = 60,
        frequency: Optional[int] = 11,
        profiling_mode: Optional[str] = "cpu",
        target_hostnames: Optional[List[str]] = None,
        pids: Optional[List[int]] = None,
        host_pid_mapping: Optional[Dict[str, List[int]]] = None,
        additional_args: Optional[Dict] = None,
    ) -> bool:
        """Save a profiling request with support for host-to-PID mapping"""
        # Store additional_args WITHOUT host_pid_mapping (keep that separate)
        clean_additional_args = additional_args.copy() if additional_args else {}

        # Store host_pid_mapping separately in a dedicated field if we add one,
        # for now, we'll handle it during command creation to avoid polluting additional_args

        query = """
        INSERT INTO ProfilingRequests (
            request_id, request_type, service_name, continuous, duration, frequency, profiling_mode,
            target_hostnames, pids, additional_args
        ) VALUES (
            %(request_id)s::uuid, %(request_type)s, %(service_name)s, %(continuous)s, %(duration)s, %(frequency)s,
            %(profiling_mode)s::ProfilingMode, %(target_hostnames)s, %(pids)s, %(additional_args)s
        )
        """

        values = {
            "request_id": request_id,
            "request_type": request_type,
            "service_name": service_name,
            "continuous": continuous,
            "duration": duration,
            "frequency": frequency,
            "profiling_mode": profiling_mode,
            "target_hostnames": target_hostnames,
            "pids": pids,
            "additional_args": json.dumps(clean_additional_args) if clean_additional_args else None,
        }

        self.db.execute(query, values, has_value=False)

        # Store host_pid_mapping in a separate table or handle it during command creation
        if host_pid_mapping:
            self._store_host_pid_mapping(request_id, host_pid_mapping)

        return True

    def _store_host_pid_mapping(self, request_id: str, host_pid_mapping: Dict[str, List[int]]) -> None:
        """Store host-to-PID mapping separately from additional_args"""
        # Store in memory cache for this session
        self.request_host_pid_mappings[request_id] = host_pid_mapping

    def _get_host_pid_mapping(self, request_id: str) -> Dict[str, List[int]]:
        """Get host-to-PID mapping for a request"""
        return self.request_host_pid_mappings.get(request_id, {})

    def get_pending_profiling_request(
        self, hostname: str, service_name: str, exclude_command_id: Optional[str] = None
    ) -> Optional[Dict]:
        """Get pending profiling request for a specific host/service using pure SQL"""
        query = """
        SELECT
            pr.request_id,
            pr.service_name,
            pr.continuous,
            pr.duration,
            pr.frequency,
            pr.profiling_mode,
            pr.target_hostnames,
            pr.pids,
            pr.additional_args,
            pr.status,
            pr.created_at,
            pr.estimated_completion_time
        FROM ProfilingRequests pr
        WHERE pr.service_name = %(service_name)s
          AND pr.status = 'pending'
          AND (
              pr.target_hostnames IS NULL
              OR %(hostname)s = ANY(pr.target_hostnames)
          )
        """

        values = {"hostname": hostname, "service_name": service_name}

        if exclude_command_id:
            query += " AND pr.request_id != %(exclude_command_id)s::uuid"
            values["exclude_command_id"] = exclude_command_id

        query += " ORDER BY pr.created_at ASC LIMIT 1"

        result = self.db.execute(query, values, one_value=True, return_dict=True)
        return result if result else None

    def mark_profiling_request_assigned(self, request_id: str, command_id: str, hostname: str) -> bool:
        """
        Create execution record for the command assignment.
        We don't need to update ProfilingRequests status since:
        1. ProfilingCommands already tracks the actual commands via request_ids array
        2. ProfilingExecutions tracks the actual execution status
        3. We can trace back from command to requests via request_ids
        """

        # Just create the execution record - this is what really matters
        exec_query = """
        INSERT INTO ProfilingExecutions (
            command_id, hostname, profiling_request_id, status, started_at
        ) VALUES (
            %(command_id)s::uuid, %(hostname)s, %(request_id)s::uuid, 'assigned', CURRENT_TIMESTAMP
        )
        ON CONFLICT (command_id, hostname) DO UPDATE SET
            profiling_request_id = %(request_id)s::uuid,
            status = 'assigned',
            started_at = CURRENT_TIMESTAMP
        """
        exec_values = {"command_id": command_id, "hostname": hostname, "request_id": request_id}

        try:
            self.db.execute(exec_query, exec_values, has_value=False)
            return True
        except Exception as e:
            self.db.logger.error(f"Error creating profiling execution record: {e}")
            return False

    def update_profiling_request_status(
        self, request_id: str, status: str, completed_at: Optional[datetime] = None, error_message: Optional[str] = None
    ) -> bool:
        """
        Update the status of a profiling request (DEPRECATED - kept for compatibility)

        NOTE: This method is largely unnecessary since:
        - ProfilingCommands tracks the actual command status
        - ProfilingExecutions tracks execution status
        - Request status can be inferred from command/execution status

        Consider using command/execution status instead.
        """
        # For now, just return True to avoid breaking existing code
        # In the future, this method should be removed
        return True

    def auto_update_profiling_request_status_by_request_ids(
        self,
        request_ids: List[str],
    ) -> bool:
        """
        Automatically update the status of profiling requests based on the status of their profiling commands.
        This method checks the status of all commands associated with each request ID,
        and updates the request status accordingly.
        The resulting status is determined by the highest "priority" / "criticality" status from the associated commands.
        """
        if not request_ids:
            return True

        exec_query = """
        WITH
            status_priority AS (
                SELECT
                    status,
                    status_value
                FROM (
                    VALUES
                        ('completed', 0),
                        ('pending', 1),
                        ('sent', 2),
                        ('failed', 3)
                ) AS t(status, status_value)
            ),
            profiling_request_with_command_status AS (
                SELECT
                    pr.request_id,
                    pc.status::text AS command_status
                FROM
                    ProfilingRequests pr
                    LEFT JOIN ProfilingCommands pc ON pr.request_id = ANY(pc.request_ids)
                WHERE
                    pr.request_id = ANY(%(request_ids)s::uuid[])
            ),
            max_status AS (
                SELECT
                    pr.request_id,
                    MAX(sp.status_value) AS max_status_value
                FROM
                    profiling_request_with_command_status pr
                    JOIN status_priority sp ON pr.command_status = sp.status
                GROUP BY
                    pr.request_id
            ),
            final_status AS (
                SELECT
                    ms.request_id,
                    sp.status
                FROM
                    max_status ms
                    JOIN status_priority sp ON ms.max_status_value = sp.status_value
            )
        UPDATE ProfilingRequests
        SET status = fs.status::profilingrequeststatus,
            completed_at = CASE
                WHEN fs.status IN ('completed', 'failed') THEN CURRENT_TIMESTAMP
                ELSE pr.completed_at
            END
        FROM
            ProfilingRequests pr
            JOIN final_status fs ON pr.request_id = fs.request_id
        WHERE
            pr.request_id = ANY(%(request_ids)s::uuid[])
        """

        exec_values = {"request_ids": request_ids}

        self.db.execute(exec_query, exec_values, has_value=False)
        return True

    def update_profiling_execution_status(
        self,
        command_id: str,
        hostname: str,
        status: str,
        completed_at: Optional[datetime] = None,
        error_message: Optional[str] = None,
        execution_time: Optional[int] = None,
        results_path: Optional[str] = None,
    ) -> bool:
        """Update the status of a specific profiling execution by command_id and hostname"""
        exec_query = """
        UPDATE ProfilingExecutions
        SET status = %(status)s::ProfilingRequestStatus,
            completed_at = %(completed_at)s,
            error_message = %(error_message)s,
            execution_time = %(execution_time)s,
            results_path = %(results_path)s
        WHERE command_id = %(command_id)s::uuid
        AND hostname = %(hostname)s
        """

        exec_values = {
            "command_id": command_id,
            "hostname": hostname,
            "status": status,
            "completed_at": completed_at,
            "error_message": error_message,
            "execution_time": execution_time,
            "results_path": results_path,
        }

        self.db.execute(exec_query, exec_values, has_value=False)
        return True

    def upsert_host_heartbeat(
        self,
        hostname: str,
        ip_address: str,
        service_name: str,
        last_command_id: Optional[str] = None,
        status: str = "active",
        heartbeat_timestamp: Optional[datetime] = None,
<<<<<<< HEAD
        available_pids: Optional[Dict[str, List[int]]] = None,
        merge_pids: bool = False
    ) -> None:
        """Update or insert host heartbeat information using pure SQL"""
        if heartbeat_timestamp is None:
            heartbeat_timestamp = datetime.now()
        
        # Handle available_pids as JSON mapping: language -> [pids]
        pids_to_store: Dict[str, List[int]] = {}
        if available_pids:
            # Normalize incoming map: ensure lists of unique sorted ints
            pids_to_store = {
                str(lang): sorted(list({int(pid) for pid in (pids or [])}))
                for lang, pids in available_pids.items()
            }
        
        if merge_pids and available_pids:
            # Get existing mapping and merge per language
            existing_heartbeat = self.get_host_heartbeat(hostname)
            if existing_heartbeat and existing_heartbeat.get('available_pids'):
                existing_map = existing_heartbeat['available_pids']
                if isinstance(existing_map, dict):
                    merged: Dict[str, List[int]] = {}
                    # union keys
                    for lang in set(list(existing_map.keys()) + list(pids_to_store.keys())):
                        old_list = existing_map.get(lang) or []
                        new_list = pids_to_store.get(lang) or []
                        merged_set = {int(pid) for pid in old_list} | {int(pid) for pid in new_list}
                        merged[lang] = sorted(list(merged_set))
                    pids_to_store = merged
                else:
                    # Backward compatibility: existing was array -> put under 'unknown'
                    try:
                        flat = [int(x) for x in (existing_map or [])]
                    except Exception:
                        flat = []
                    merged_set = set(flat) | {pid for pids in pids_to_store.values() for pid in pids}
                    pids_to_store = {"unknown": sorted(list(merged_set))}
            
        query = """
        INSERT INTO HostHeartbeats (
            hostname, ip_address, service_name, last_command_id,
            status, heartbeat_timestamp, available_pids, created_at, updated_at
=======
    ) -> bool:
        """Update or insert host heartbeat information using pure SQL"""
        if heartbeat_timestamp is None:
            heartbeat_timestamp = datetime.now()

        query = """
        INSERT INTO HostHeartbeats (
            hostname, ip_address, service_name, last_command_id,
            status, heartbeat_timestamp, created_at, updated_at
>>>>>>> a2d00cce
        ) VALUES (
            %(hostname)s, %(ip_address)s::inet, %(service_name)s,
            %(last_command_id)s::uuid, %(status)s::HostStatus,
            %(heartbeat_timestamp)s, %(available_pids)s::jsonb, CURRENT_TIMESTAMP, CURRENT_TIMESTAMP
        )
        ON CONFLICT (hostname, service_name)
        DO UPDATE SET
            ip_address = EXCLUDED.ip_address,
            last_command_id = EXCLUDED.last_command_id,
            status = EXCLUDED.status,
            heartbeat_timestamp = EXCLUDED.heartbeat_timestamp,
            available_pids = EXCLUDED.available_pids,
            updated_at = CURRENT_TIMESTAMP
        """

        values = {
            "hostname": hostname,
            "ip_address": ip_address,
            "service_name": service_name,
            "last_command_id": last_command_id,
            "status": status,
            "heartbeat_timestamp": heartbeat_timestamp,
<<<<<<< HEAD
            "available_pids": json.dumps(pids_to_store)
=======
>>>>>>> a2d00cce
        }

        self.db.execute(query, values, has_value=False)
        return True

    def get_host_heartbeat(self, hostname: str) -> Optional[Dict]:
        """Get the latest heartbeat information for a host"""
        query = """
        SELECT
            hostname, ip_address, service_name, last_command_id,
            status, heartbeat_timestamp, created_at, updated_at, available_pids
        FROM HostHeartbeats
        WHERE hostname = %(hostname)s
        """

        values = {"hostname": hostname}
        result = self.db.execute(query, values, one_value=True, return_dict=True)
        
        # Ensure available_pids is a dict
        if result:
            if result.get('available_pids') is None:
                result['available_pids'] = {}
            
        return result if result else None

    def get_active_hosts(self, service_name: Optional[str] = None) -> List[Dict]:
        """Get list of active hosts, optionally filtered by service"""
        query = """
        SELECT
            hostname, ip_address, service_name, last_command_id,
            status, heartbeat_timestamp
        FROM HostHeartbeats
        WHERE status = 'active'
          AND heartbeat_timestamp > NOW() - INTERVAL '10 minutes'
        """

        values = {}
        if service_name:
            query += " AND service_name = %(service_name)s"
            values["service_name"] = service_name

        query += " ORDER BY heartbeat_timestamp DESC"

        return self.db.execute(query, values, one_value=False, return_dict=True, fetch_all=True)

    def get_all_host_heartbeats(self, limit: Optional[int] = None, offset: Optional[int] = None) -> List[Dict]:
        """Get all host heartbeat records with optional pagination"""
        query = """
        SELECT
            ID, hostname, ip_address, service_name, last_command_id,
            status, heartbeat_timestamp, created_at, updated_at, available_pids
        FROM HostHeartbeats
        ORDER BY heartbeat_timestamp DESC
        """

        values = {}
        if limit is not None:
            query += " LIMIT %(limit)s"
            values["limit"] = limit
        if offset is not None:
            query += " OFFSET %(offset)s"
            values["offset"] = offset
<<<<<<< HEAD
        
        results = self.db.execute(query, values, one_value=False, return_dict=True, fetch_all=True)
        
        # Ensure available_pids is a dict for each result
        for result in results:
            if result.get('available_pids') is None:
                result['available_pids'] = {}
                
        return results
    
=======

        return self.db.execute(query, values, one_value=False, return_dict=True, fetch_all=True)

>>>>>>> a2d00cce
    def get_host_heartbeats_by_service(self, service_name: str, limit: Optional[int] = None) -> List[Dict]:
        """Get all host heartbeat records for a specific service"""
        query = """
        SELECT
            ID, hostname, ip_address, service_name, last_command_id,
            status, heartbeat_timestamp, created_at, updated_at
        FROM HostHeartbeats
        WHERE service_name = %(service_name)s
        ORDER BY heartbeat_timestamp DESC
        """

        values: dict[str, Any] = {"service_name": service_name}
        if limit is not None:
            query += " LIMIT %(limit)s"
            values["limit"] = limit

        return self.db.execute(query, values, one_value=False, return_dict=True, fetch_all=True)

    def get_host_heartbeats_by_status(self, status: str, limit: Optional[int] = None) -> List[Dict]:
        """Get all host heartbeat records by status"""
        query = """
        SELECT
            ID, hostname, ip_address, service_name, last_command_id,
            status, heartbeat_timestamp, created_at, updated_at
        FROM HostHeartbeats
        WHERE status = %(status)s
        ORDER BY heartbeat_timestamp DESC
        """

        values: dict[str, Any] = {"status": status}
        if limit is not None:
            query += " LIMIT %(limit)s"
            values["limit"] = limit

        return self.db.execute(query, values, one_value=False, return_dict=True, fetch_all=True)

    def get_profiler_request_status(self, request_id: str) -> Optional[Dict]:
        """Get the current status of a profiling request by looking at associated commands and executions"""
        query = """
        SELECT
            pr.request_id, pr.service_name, pr.created_at, pr.estimated_completion_time,
            pc.command_id, pc.hostname, pc.status as command_status, pc.created_at as command_created_at,
            pe.status as execution_status, pe.started_at, pe.completed_at, pe.error_message
        FROM ProfilingRequests pr
        LEFT JOIN ProfilingCommands pc ON pr.request_id = ANY(pc.request_ids)
        LEFT JOIN ProfilingExecutions pe ON pc.command_id = pe.command_id
        WHERE pr.request_id = %(request_id)s::uuid
        ORDER BY pc.created_at DESC, pe.started_at DESC
        LIMIT 1
        """

        values = {"request_id": request_id}
        result = self.db.execute(query, values, one_value=True, return_dict=True)

        if result:
            # Infer overall request status from command/execution status
            if result.get("execution_status"):
                result["inferred_status"] = result["execution_status"]
            elif result.get("command_status"):
                result["inferred_status"] = result["command_status"]
            else:
                result["inferred_status"] = "pending"

        return result if result else None

    def create_or_update_profiling_command(
        self,
        command_id: str,
        hostname: Optional[str],
        service_name: str,
        command_type: str,
        new_request_id: str,
        stop_level: Optional[str] = None,
    ) -> bool:
        """Create or update a profiling command for a host with command_type support"""
        if hostname is None:
            active_hosts = self.get_active_hosts(service_name)
            success = True
            for host in active_hosts:
                result = self.create_or_update_profiling_command(
                    command_id, host["hostname"], service_name, command_type, new_request_id, stop_level
                )
                success = success and result
            return success

        # Get the request details to build combined_config
        request_query = """
        SELECT continuous, duration, frequency, profiling_mode, pids, additional_args
        FROM ProfilingRequests
        WHERE request_id = %(request_id)s::uuid
        """
        request_result = self.db.execute(
            request_query, {"request_id": new_request_id}, one_value=True, return_dict=True
        )

        if not request_result:
            return False

        # Get host-specific PIDs from our dedicated storage
        host_pid_mapping = self._get_host_pid_mapping(new_request_id)
        host_specific_pids = host_pid_mapping.get(hostname, []) if host_pid_mapping else []

        # Build base configuration from new request
        new_config = {
            "command_type": command_type,
            "continuous": request_result["continuous"],
            "duration": request_result["duration"],
            "frequency": request_result["frequency"],
            "profiling_mode": request_result["profiling_mode"],
            "additional_args": request_result["additional_args"],  # This should now be clean
        }

        # Add stop_level if provided
        if stop_level:
            new_config["stop_level"] = stop_level

        # Use host-specific PIDs if available, otherwise fall back to global PIDs
        if host_specific_pids:
            new_config["pids"] = host_specific_pids
        elif request_result["pids"]:
            new_config["pids"] = request_result["pids"]

        # Use proper upsert with ON CONFLICT to handle race conditions
        # First, check if there's an existing command to merge with
        existing_command_query = """
        SELECT command_id, combined_config, request_ids
        FROM ProfilingCommands
        WHERE hostname = %(hostname)s
          AND service_name = %(service_name)s
          AND status = 'pending'
        """

        existing_command = self.db.execute(
            existing_command_query,
            {"hostname": hostname, "service_name": service_name},
            one_value=True,
            return_dict=True,
        )

        # Only merge the command when there is an existing command and
        # the command status is 'pending' or 'sent'
        if existing_command and existing_command.get("status") in ["pending", "sent"]:
            # Merge with existing command
            existing_config = existing_command["combined_config"]
            if isinstance(existing_config, str):
                try:
                    existing_config = json.loads(existing_config)
                except json.JSONDecodeError:
                    existing_config = {}
            elif existing_config is None:
                existing_config = {}

            # Merge configurations
            merged_config = self._merge_profiling_configs(existing_config, new_config)
            final_config = merged_config
            final_request_ids = existing_command["request_ids"] + [new_request_id]
        else:
            # No existing command, use new config as-is
            final_config = new_config
            final_request_ids = [new_request_id]

        # Use INSERT ... ON CONFLICT for atomic upsert
        upsert_query = """
        INSERT INTO ProfilingCommands (
            command_id, hostname, service_name, command_type, request_ids,
            combined_config, status, created_at
        ) VALUES (
            %(command_id)s::uuid, %(hostname)s, %(service_name)s, %(command_type)s,
            %(final_request_ids)s::uuid[], %(final_config)s::jsonb,
            'pending', CURRENT_TIMESTAMP
        )
        ON CONFLICT (hostname, service_name)
        DO UPDATE SET
            command_id = %(command_id)s::uuid,
            command_type = %(command_type)s,
            request_ids = %(final_request_ids)s::uuid[],
            combined_config = %(final_config)s::jsonb,
            status = 'pending',
            created_at = CURRENT_TIMESTAMP
        """

        values = {
            "command_id": command_id,
            "hostname": hostname,
            "service_name": service_name,
            "command_type": command_type,
            "final_request_ids": final_request_ids,
            "final_config": json.dumps(final_config),
        }

        self.db.execute(upsert_query, values, has_value=False)
        return True

    def _merge_profiling_configs(self, existing_config: Dict, new_config: Dict) -> Dict:
        """Merge two profiling configurations, combining parameters appropriately"""
        # Handle case where existing_config might be None or empty
        if not existing_config:
            existing_config = {}

        merged = existing_config.copy()

        # Always use the latest command_type
        merged["command_type"] = new_config["command_type"]

        # For continuous, always make it true if either is true
        merged["continuous"] = existing_config.get("continuous", False) or new_config.get("continuous", False)

        # For duration, use the maximum (longer duration wins)
        if new_config.get("duration") and existing_config.get("duration"):
            merged["duration"] = max(new_config["duration"], existing_config["duration"])
        elif new_config.get("duration"):
            merged["duration"] = new_config["duration"]

        # For frequency, use the maximum (higher frequency wins)
        if new_config.get("frequency") and existing_config.get("frequency"):
            merged["frequency"] = max(new_config["frequency"], existing_config["frequency"])
        elif new_config.get("frequency"):
            merged["frequency"] = new_config["frequency"]

        # For profiling mode, use the latest one
        if new_config.get("profiling_mode"):
            merged["profiling_mode"] = new_config["profiling_mode"]

        # For PIDs, combine them (remove duplicates)
        existing_pids = set(existing_config.get("pids", []))
        new_pids = set(new_config.get("pids", []))
        combined_pids = list(existing_pids | new_pids)
        if combined_pids:
            merged["pids"] = combined_pids

        # For additional_args, merge the dictionaries (they should be clean now)
        if new_config.get("additional_args"):
            if existing_config.get("additional_args"):
                merged["additional_args"] = {**existing_config["additional_args"], **new_config["additional_args"]}
            else:
                merged["additional_args"] = new_config["additional_args"]

        # For stop_level, use the latest one
        if new_config.get("stop_level"):
            merged["stop_level"] = new_config["stop_level"]

        return merged

    def create_stop_command_for_host(
        self, command_id: str, hostname: str, service_name: str, request_id: str, stop_level: str = "host"
    ) -> bool:
        """Create a stop command for an entire host"""
        query = """
        INSERT INTO ProfilingCommands (
            command_id, hostname, service_name, command_type, request_ids,
            combined_config, status, created_at
        ) VALUES (
            %(command_id)s::uuid, %(hostname)s, %(service_name)s, 'stop',
            ARRAY[%(request_id)s::uuid],
            %(combined_config)s::jsonb,
            'pending', CURRENT_TIMESTAMP
        )
        ON CONFLICT (hostname, service_name)
        DO UPDATE SET
            command_id = %(command_id)s::uuid,
            command_type = 'stop',
            request_ids = array_append(ProfilingCommands.request_ids, %(request_id)s::uuid),
            combined_config = %(combined_config)s::jsonb,
            status = 'pending',
            created_at = CURRENT_TIMESTAMP
        """

        combined_config = {"stop_level": stop_level}

        values = {
            "command_id": command_id,
            "hostname": hostname,
            "service_name": service_name,
            "request_id": request_id,
            "combined_config": json.dumps(combined_config),
        }

        self.db.execute(query, values, has_value=False)
        return True

    def handle_process_level_stop(
        self,
        command_id: str,
        hostname: str,
        service_name: str,
        pids_to_stop: Optional[List[int]],
        request_id: str,
        stop_level: str = "process",
    ) -> bool:
        # Get current command for this host to check existing PIDs
        current_command = self.get_current_profiling_command(hostname, service_name)

        if current_command and current_command.get("command_type") == "start":
            current_pids = current_command.get("combined_config", {}).get("pids", [])

            if current_pids:
                # Remove specified PIDs from current command
                remaining_pids = [pid for pid in current_pids if pid not in pids_to_stop] if pids_to_stop else []

                if len(remaining_pids) < 1:
                    # Convert to host-level stop if no PIDs remain
                    return self.create_stop_command_for_host(command_id, hostname, service_name, request_id)
                else:
                    # Update command with remaining PIDs
                    query = """
                    UPDATE ProfilingCommands
                    SET command_id = %(command_id)s::uuid,
                        combined_config = jsonb_set(
                            jsonb_set(combined_config, '{pids}', %(remaining_pids)s::jsonb),
                            '{stop_level}', %(stop_level)s::jsonb
                        ),
                        request_ids = array_append(request_ids, %(request_id)s::uuid),
                        status = 'pending',
                        created_at = CURRENT_TIMESTAMP
                    WHERE hostname = %(hostname)s AND service_name = %(service_name)s
                    """

                    values = {
                        "command_id": command_id,
                        "hostname": hostname,
                        "service_name": service_name,
                        "request_id": request_id,
                        "remaining_pids": json.dumps(remaining_pids),
                        "stop_level": json.dumps(stop_level),
                    }

                    self.db.execute(query, values, has_value=False)
                    return True

        # Default: create stop command with specific PIDs
        query = """
        INSERT INTO ProfilingCommands (
            command_id, hostname, service_name, command_type, request_ids,
            combined_config, status, created_at
        ) VALUES (
            %(command_id)s::uuid, %(hostname)s, %(service_name)s, 'stop',
            ARRAY[%(request_id)s::uuid],
            %(combined_config)s::jsonb,
            'pending', CURRENT_TIMESTAMP
        )
        ON CONFLICT (hostname, service_name)
        DO UPDATE SET
            command_id = %(command_id)s::uuid,
            command_type = 'stop',
            request_ids = array_append(ProfilingCommands.request_ids, %(request_id)s::uuid),
            combined_config = %(combined_config)s::jsonb,
            status = 'pending',
            created_at = CURRENT_TIMESTAMP
        """

        combined_config = {"stop_level": stop_level, "pids": pids_to_stop}

        values = {
            "command_id": command_id,
            "hostname": hostname,
            "service_name": service_name,
            "request_id": request_id,
            "combined_config": json.dumps(combined_config),
        }

        self.db.execute(query, values, has_value=False)
        return True

    def get_current_profiling_command(self, hostname: str, service_name: str) -> Optional[Dict]:
        """Get the current profiling command for a host/service"""
        query = """
        SELECT command_id, command_type, combined_config, request_ids, status, created_at
        FROM ProfilingCommands
        WHERE hostname = %(hostname)s AND service_name = %(service_name)s
        ORDER BY created_at DESC
        LIMIT 1
        """

        values = {"hostname": hostname, "service_name": service_name}

        result = self.db.execute(query, values, one_value=True, return_dict=True)
        return result if result else None

    def get_pending_profiling_command(
        self, hostname: str, service_name: str, exclude_command_id: Optional[str] = None
    ) -> Optional[Dict]:
        """Get pending profiling command for a specific host/service"""
        query = """
        SELECT command_id, command_type, combined_config, request_ids, status, created_at
        FROM ProfilingCommands
        WHERE hostname = %(hostname)s
          AND service_name = %(service_name)s
          AND status = 'pending'
        """

        values = {"hostname": hostname, "service_name": service_name}

        if exclude_command_id:
            query += " AND command_id != %(exclude_command_id)s::uuid"
            values["exclude_command_id"] = exclude_command_id

        query += " ORDER BY created_at DESC LIMIT 1"

        result = self.db.execute(query, values, one_value=True, return_dict=True)

        # Parse the combined_config JSON if it exists
        if result and result.get("combined_config"):
            try:
                if isinstance(result["combined_config"], str):
                    result["combined_config"] = json.loads(result["combined_config"])
            except json.JSONDecodeError:
                self.db.logger.warning(f"Failed to parse combined_config for command {result.get('command_id')}")
                result["combined_config"] = {}

        # Parse the request_ids array if it exists
        if result and result.get("request_ids"):
            try:
                if isinstance(result["request_ids"], str):
                    # PostgreSQL array format: {uuid1,uuid2,uuid3}
                    # Remove braces and split by comma
                    request_ids_str = result["request_ids"].strip("{}")
                    if request_ids_str:
                        result["request_ids"] = [uuid.strip() for uuid in request_ids_str.split(",")]
                    else:
                        result["request_ids"] = []
            except Exception:
                self.db.logger.warning(f"Failed to parse request_ids for command {result.get('command_id')}")
                result["request_ids"] = []

        return result if result else None

    def mark_profiling_command_sent(self, command_id: str, hostname: str) -> bool:
        """Mark a profiling command as sent to a host"""
        query = """
        UPDATE ProfilingCommands
        SET status = 'sent', sent_at = CURRENT_TIMESTAMP
        WHERE command_id = %(command_id)s::uuid AND hostname = %(hostname)s
        """

        values = {"command_id": command_id, "hostname": hostname}

        self.db.execute(query, values, has_value=False)
        return True

    def update_profiling_command_status(
        self,
        command_id: str,
        hostname: str,
        status: str,
        execution_time: Optional[int] = None,
        error_message: Optional[str] = None,
        results_path: Optional[str] = None,
    ) -> bool:
        """Update the status of a profiling command"""
        query = """
        UPDATE ProfilingCommands
        SET status = %(status)s,
            completed_at = CASE WHEN %(status)s IN ('completed', 'failed') THEN CURRENT_TIMESTAMP ELSE completed_at END,
            execution_time = %(execution_time)s,
            error_message = %(error_message)s,
            results_path = %(results_path)s
        WHERE command_id = %(command_id)s::uuid AND hostname = %(hostname)s
        """

        values = {
            "command_id": command_id,
            "hostname": hostname,
            "status": status,
            "execution_time": execution_time,
            "error_message": error_message,
            "results_path": results_path,
        }

        self.db.execute(query, values, has_value=False)
        return True

    def get_profiling_command_by_hostname(
        self,
        hostname: str,
    ) -> Optional[Dict]:
        """Get the latest profiling command for a specific hostname"""
        query = """
        SELECT command_id, hostname, service_name, command_type, combined_config,
               request_ids, status, created_at, sent_at, completed_at
        FROM ProfilingCommands
        WHERE hostname = %(hostname)s
        ORDER BY created_at DESC
        LIMIT 1
        """

        values = {"hostname": hostname}
        result = self.db.execute(query, values, one_value=True, return_dict=True)

        # Parse the combined_config JSON if it exists
        if result and result.get("combined_config"):
            try:
                if isinstance(result["combined_config"], str):
                    result["combined_config"] = json.loads(result["combined_config"])
            except json.JSONDecodeError:
                self.db.logger.warning(f"Failed to parse combined_config for command {result.get('command_id')}")
                result["combined_config"] = {}

        if result and result.get("request_ids"):
            try:
                if isinstance(result["request_ids"], str):
                    # PostgreSQL array format: {uuid1,uuid2,uuid3}
                    # Remove braces and split by comma
                    request_ids_str = result["request_ids"].strip("{}")
                    if request_ids_str:
                        result["request_ids"] = [uuid.strip() for uuid in request_ids_str.split(",")]
                    else:
                        result["request_ids"] = []
            except Exception:
                self.db.logger.warning(f"Failed to parse request_ids for command {result.get('command_id')}")
                result["request_ids"] = []

        return result if result else None

    def validate_command_completion_eligibility(self, command_id: str, hostname: str) -> tuple[bool, str]:
        """
        Validate if a command can be completed for a specific hostname.
        The logic joins ProfilingCommands and ProfilingExecutions to guarantee the command id existed at some point.
        Returns (is_valid: bool, error_message: str).
        """
        query = """
        SELECT
            COALESCE(pc.command_id, pe.command_id) as command_id,
            pe.status as execution_status
        FROM
            ProfilingCommands pc
            FULL OUTER JOIN ProfilingExecutions pe ON pc.command_id = pe.command_id
            AND pc.hostname =  pe.hostname
        WHERE
            COALESCE(pc.command_id, pe.command_id) = %(command_id)s::uuid
            AND pe.hostname = %(hostname)s
        """

        values = {"command_id": command_id, "hostname": hostname}

        result = self.db.execute(query, values, one_value=True, return_dict=True)

        if result is None:
            return False, f"Command {command_id} not found for host {hostname}"

        execution_status = result.get("execution_status")
        if execution_status is None:
            return False, f"No execution record found for command {command_id} on host {hostname}"

        if execution_status != "assigned":
            return (
                False,
                f"Command {command_id} for host {hostname} is in status '{execution_status}', expected 'assigned'",
            )

        return True, ""

    def update_host_heartbeat(
        self,
        hostname: str,
        ip_address: str,
        service_name: str,
        status: str,
        last_command_id: Optional[str] = None,
        timestamp: Optional[datetime] = None,
    ) -> None:
        """Update host heartbeat information (wrapper around upsert_host_heartbeat)"""
        self.upsert_host_heartbeat(
            hostname=hostname,
            ip_address=ip_address,
            service_name=service_name,
            last_command_id=last_command_id,
            status=status,
        )

    def _get_profiling_request_details(self, request_id: str) -> Optional[Dict]:
        """Get details of a specific profiling request"""
        query = """
        SELECT request_id, continuous, duration, frequency, profiling_mode, pids, target_hostnames
        FROM ProfilingRequests
        WHERE request_id = %(request_id)s::uuid
        """

        values = {"request_id": request_id}
        result = self.db.execute(query, values, one_value=True, return_dict=True)
        return result if result else None

    def _build_combined_config(self, request_ids: List[str], hostname: str, service_name: str) -> Dict:
        """Build combined configuration from multiple profiling requests"""
        if not request_ids:
            return {}

        # Get all request details
        request_details = []
        for req_id in request_ids:
            details = self._get_profiling_request_details(req_id)
            if details:
                request_details.append(details)

        if not request_details:
            return {}

        # Use the most recent request's basic settings
        latest_request = request_details[-1]
        combined_config = {
            "continuous": latest_request.get("continuous", False),
            "duration": latest_request.get("duration", 60),
            "frequency": latest_request.get("frequency", 11),
            "profiling_mode": latest_request.get("profiling_mode", "cpu"),
        }

        # Merge PIDs from all requests that target this hostname
        all_pids = set()
        for req in request_details:
            if req.get("pids"):
                # Check if this request targets this hostname or all hostnames
                target_hostnames = req.get("target_hostnames")
                if not target_hostnames or hostname in target_hostnames:
                    all_pids.update(req["pids"])

        if all_pids:
            combined_config["pids"] = ",".join(map(str, sorted(all_pids)))

        return combined_config<|MERGE_RESOLUTION|>--- conflicted
+++ resolved
@@ -853,7 +853,6 @@
         last_command_id: Optional[str] = None,
         status: str = "active",
         heartbeat_timestamp: Optional[datetime] = None,
-<<<<<<< HEAD
         available_pids: Optional[Dict[str, List[int]]] = None,
         merge_pids: bool = False
     ) -> None:
@@ -897,17 +896,6 @@
         INSERT INTO HostHeartbeats (
             hostname, ip_address, service_name, last_command_id,
             status, heartbeat_timestamp, available_pids, created_at, updated_at
-=======
-    ) -> bool:
-        """Update or insert host heartbeat information using pure SQL"""
-        if heartbeat_timestamp is None:
-            heartbeat_timestamp = datetime.now()
-
-        query = """
-        INSERT INTO HostHeartbeats (
-            hostname, ip_address, service_name, last_command_id,
-            status, heartbeat_timestamp, created_at, updated_at
->>>>>>> a2d00cce
         ) VALUES (
             %(hostname)s, %(ip_address)s::inet, %(service_name)s,
             %(last_command_id)s::uuid, %(status)s::HostStatus,
@@ -930,10 +918,7 @@
             "last_command_id": last_command_id,
             "status": status,
             "heartbeat_timestamp": heartbeat_timestamp,
-<<<<<<< HEAD
             "available_pids": json.dumps(pids_to_store)
-=======
->>>>>>> a2d00cce
         }
 
         self.db.execute(query, values, has_value=False)
@@ -996,7 +981,6 @@
         if offset is not None:
             query += " OFFSET %(offset)s"
             values["offset"] = offset
-<<<<<<< HEAD
         
         results = self.db.execute(query, values, one_value=False, return_dict=True, fetch_all=True)
         
@@ -1007,11 +991,6 @@
                 
         return results
     
-=======
-
-        return self.db.execute(query, values, one_value=False, return_dict=True, fetch_all=True)
-
->>>>>>> a2d00cce
     def get_host_heartbeats_by_service(self, service_name: str, limit: Optional[int] = None) -> List[Dict]:
         """Get all host heartbeat records for a specific service"""
         query = """
