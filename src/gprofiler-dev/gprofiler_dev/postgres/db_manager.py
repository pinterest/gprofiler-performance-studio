--- conflicted
+++ resolved
@@ -586,7 +586,6 @@
             AggregationSQLQueries.SERVICES_SUMMARY, values, one_value=False, return_dict=True, fetch_all=True
         )
 
-<<<<<<< HEAD
     # Profiling Request Management Methods
 
     def create_profiling_request(
@@ -625,24 +624,16 @@
 
         result = self.db.execute(query, values, one_value=True, return_dict=True)
         return str(result["request_id"])
-=======
-    # Profiling Request Management Methods (Simplified)
->>>>>>> 42e4e3c5
 
     def save_profiling_request(
         self,
         request_id: str,
         service_name: str,
-<<<<<<< HEAD
-=======
-        command_type: str,  # Keep the parameter name for backward compatibility
->>>>>>> 42e4e3c5
         duration: Optional[int] = 60,
         frequency: Optional[int] = 11,
         profiling_mode: Optional[str] = "cpu",
         target_hostnames: Optional[List[str]] = None,
         pids: Optional[List[int]] = None,
-<<<<<<< HEAD
         additional_args: Optional[Dict] = None
     ) -> bool:
         """Save a profiling request (without command_type - that belongs to ProfilingCommands)"""
@@ -653,37 +644,17 @@
         ) VALUES (
             %(request_id)s::uuid, %(service_name)s, %(duration)s, %(frequency)s, 
             %(profiling_mode)s::ProfilingMode, %(target_hostnames)s, %(pids)s, %(additional_args)s
-=======
-        stop_level: Optional[str] = "process",
-        additional_args: Optional[Dict] = None
-    ) -> bool:
-        """Save a profiling request with request_type and stop_level support"""
-        query = """
-        INSERT INTO ProfilingRequests (
-            request_id, service_name, request_type, duration, frequency, profiling_mode,
-            target_hostnames, pids, stop_level, additional_args, service_id, updated_at
-        ) VALUES (
-            %(request_id)s::uuid, %(service_name)s, %(request_type)s, %(duration)s, %(frequency)s, 
-            %(profiling_mode)s::ProfilingMode, %(target_hostnames)s, %(pids)s, %(stop_level)s,
-            %(additional_args)s, (SELECT ID FROM Services WHERE name = %(service_name)s LIMIT 1),
-            CURRENT_TIMESTAMP
->>>>>>> 42e4e3c5
         )
         """
         
         values = {
             "request_id": request_id,
             "service_name": service_name,
-<<<<<<< HEAD
-=======
-            "request_type": command_type,  # Map command_type to request_type
->>>>>>> 42e4e3c5
             "duration": duration,
             "frequency": frequency,
             "profiling_mode": profiling_mode,
             "target_hostnames": target_hostnames,
             "pids": pids,
-<<<<<<< HEAD
             "additional_args": json.dumps(additional_args) if additional_args else None
         }
         
@@ -817,13 +788,6 @@
             }
             self.db.execute(exec_query, exec_values, has_value=False)
 
-=======
-            "stop_level": stop_level,
-            "additional_args": json.dumps(additional_args) if additional_args else None
-        }
-        
-        rows_affected = self.db.execute(query, values, has_value=False)
->>>>>>> 42e4e3c5
         return rows_affected > 0
 
     def upsert_host_heartbeat(
@@ -832,7 +796,6 @@
         ip_address: str,
         service_name: str,
         last_command_id: Optional[str] = None,
-<<<<<<< HEAD
         status: str = "active",
         heartbeat_timestamp: Optional[datetime] = None
     ) -> None:
@@ -849,24 +812,12 @@
             %(last_command_id)s::uuid, %(status)s::HostStatus,
             %(last_heartbeat)s, CURRENT_TIMESTAMP, CURRENT_TIMESTAMP
         )
-=======
-        status: str = "active"
-    ) -> None:
-        """Update or insert host heartbeat information using simple SQL"""
-        query = """
-        INSERT INTO HostHeartbeats (hostname, ip_address, service_name, last_command_id, status, heartbeat_timestamp, updated_at)
-        VALUES (%(hostname)s, %(ip_address)s::inet, %(service_name)s, %(last_command_id)s::uuid, %(status)s::HostStatus, CURRENT_TIMESTAMP, CURRENT_TIMESTAMP)
->>>>>>> 42e4e3c5
         ON CONFLICT (hostname, service_name)
         DO UPDATE SET
             ip_address = EXCLUDED.ip_address,
             last_command_id = EXCLUDED.last_command_id,
             status = EXCLUDED.status,
-<<<<<<< HEAD
             last_heartbeat = EXCLUDED.last_heartbeat,
-=======
-            heartbeat_timestamp = CURRENT_TIMESTAMP,
->>>>>>> 42e4e3c5
             updated_at = CURRENT_TIMESTAMP
         """
 
@@ -875,7 +826,6 @@
             "ip_address": ip_address,
             "service_name": service_name,
             "last_command_id": last_command_id,
-<<<<<<< HEAD
             "status": status,
             "last_heartbeat": heartbeat_timestamp
         }
@@ -896,29 +846,16 @@
         values = {"hostname": hostname}
         result = self.db.execute(query, values, one_value=True, return_dict=True)
         return result if result else None
-=======
-            "status": status
-        }
-
-        self.db.execute(query, values, has_value=False)
->>>>>>> 42e4e3c5
 
     def get_active_hosts(self, service_name: Optional[str] = None) -> List[Dict]:
         """Get list of active hosts, optionally filtered by service"""
         query = """
         SELECT
             hostname, ip_address, service_name, last_command_id,
-<<<<<<< HEAD
             status, last_heartbeat
         FROM HostHeartbeats
         WHERE status = 'active'
           AND last_heartbeat > NOW() - INTERVAL '10 minutes'
-=======
-            status, heartbeat_timestamp
-        FROM HostHeartbeats
-        WHERE status = 'active'
-          AND heartbeat_timestamp > NOW() - INTERVAL '10 minutes'
->>>>>>> 42e4e3c5
         """
 
         values = {}
@@ -926,7 +863,6 @@
             query += " AND service_name = %(service_name)s"
             values["service_name"] = service_name
 
-<<<<<<< HEAD
         query += " ORDER BY last_heartbeat DESC"
 
         return self.db.execute(query, values, one_value=False, return_dict=True, fetch_all=True)
@@ -1103,67 +1039,6 @@
             command_type = %(command_type)s,
             request_ids = array_append(ProfilingCommands.request_ids, %(new_request_id)s::uuid),
             combined_config = %(final_config)s::jsonb,
-=======
-        query += " ORDER BY heartbeat_timestamp DESC"
-
-        return self.db.execute(query, values, one_value=False, return_dict=True, fetch_all=True)
-
-    def create_or_update_profiling_command(
-        self,
-        command_id: str,
-        hostname: str,
-        service_name: str,
-        command_type: str,
-        new_request_id: str
-    ) -> bool:
-        """Create or update a profiling command for a host with command_type support"""
-        # Get the new request details to build combined_config
-        new_request = self._get_profiling_request_details(new_request_id)
-        if not new_request:
-            return False
-            
-        # Check if there's an existing command for this host/service
-        existing_command = self.get_current_profiling_command(hostname, service_name)
-        
-        combined_config = {}
-        request_ids = [new_request_id]
-        
-        if existing_command and existing_command.get("status") == "pending":
-            # Merge with existing command
-            existing_config = existing_command.get("combined_config", {})
-            existing_request_ids = existing_command.get("request_ids", [])
-            
-            # Merge request IDs
-            request_ids = existing_request_ids + [new_request_id]
-            
-            # Build combined config by merging all requests
-            combined_config = self._build_combined_config(request_ids, hostname, service_name)
-        else:
-            # Create new combined config from single request
-            combined_config = {
-                "duration": new_request.get("duration", 60),
-                "frequency": new_request.get("frequency", 11),
-                "profiling_mode": new_request.get("profiling_mode", "cpu")
-            }
-            
-            if new_request.get("pids"):
-                combined_config["pids"] = ",".join(map(str, new_request["pids"]))
-        
-        # For specific hostname, create/update command
-        query = """
-        INSERT INTO ProfilingCommands (
-            command_id, hostname, service_name, command_type, request_ids, combined_config, status, created_at
-        ) VALUES (
-            %(command_id)s::uuid, %(hostname)s, %(service_name)s, %(command_type)s,
-            %(request_ids)s, %(combined_config)s::jsonb, 'pending', CURRENT_TIMESTAMP
-        )
-        ON CONFLICT (hostname, service_name) 
-        DO UPDATE SET
-            command_id = %(command_id)s::uuid,
-            command_type = %(command_type)s,
-            request_ids = %(request_ids)s,
-            combined_config = %(combined_config)s::jsonb,
->>>>>>> 42e4e3c5
             status = 'pending',
             created_at = CURRENT_TIMESTAMP
         """
@@ -1174,7 +1049,6 @@
             "service_name": service_name,
             "command_type": command_type,
             "new_request_id": new_request_id,
-<<<<<<< HEAD
             "final_config": json.dumps(final_config)
         }
         
@@ -1227,26 +1101,14 @@
             merged["stop_level"] = new_config["stop_level"]
         
         return merged
-=======
-            "request_ids": request_ids,
-            "combined_config": json.dumps(combined_config)
-        }
-        
-        rows_affected = self.db.execute(query, values, has_value=False)
-        return rows_affected > 0
->>>>>>> 42e4e3c5
 
     def create_stop_command_for_host(
         self,
         command_id: str,
         hostname: str,
         service_name: str,
-<<<<<<< HEAD
         request_id: str,
         stop_level: str = "host"
-=======
-        request_id: str
->>>>>>> 42e4e3c5
     ) -> bool:
         """Create a stop command for an entire host"""
         query = """
@@ -1256,11 +1118,7 @@
         ) VALUES (
             %(command_id)s::uuid, %(hostname)s, %(service_name)s, 'stop',
             ARRAY[%(request_id)s::uuid], 
-<<<<<<< HEAD
             %(combined_config)s::jsonb,
-=======
-            '{"stop_level": "host"}'::jsonb,
->>>>>>> 42e4e3c5
             'pending', CURRENT_TIMESTAMP
         )
         ON CONFLICT (hostname, service_name)
@@ -1268,38 +1126,23 @@
             command_id = %(command_id)s::uuid,
             command_type = 'stop',
             request_ids = array_append(ProfilingCommands.request_ids, %(request_id)s::uuid),
-<<<<<<< HEAD
             combined_config = %(combined_config)s::jsonb,
-=======
-            combined_config = '{"stop_level": "host"}'::jsonb,
->>>>>>> 42e4e3c5
             status = 'pending',
             created_at = CURRENT_TIMESTAMP
         """
         
-<<<<<<< HEAD
         combined_config = {"stop_level": stop_level}
         
-=======
->>>>>>> 42e4e3c5
         values = {
             "command_id": command_id,
             "hostname": hostname,
             "service_name": service_name,
-<<<<<<< HEAD
             "request_id": request_id,
             "combined_config": json.dumps(combined_config)
         }
         
         self.db.execute(query, values, has_value=False)
         return True
-=======
-            "request_id": request_id
-        }
-        
-        rows_affected = self.db.execute(query, values, has_value=False)
-        return rows_affected > 0
->>>>>>> 42e4e3c5
 
     def handle_process_level_stop(
         self,
@@ -1307,17 +1150,12 @@
         hostname: str,
         service_name: str,
         pids_to_stop: Optional[List[int]],
-<<<<<<< HEAD
         request_id: str,
         stop_level: str = "process"
-=======
-        request_id: str
->>>>>>> 42e4e3c5
     ) -> bool:
         """Handle process-level stop logic with PID management"""
         if not pids_to_stop:
             # If no PIDs specified, treat as host-level stop
-<<<<<<< HEAD
             return self.create_stop_command_for_host(command_id, hostname, service_name, request_id, "host")
 
         # Get current command for this host to check existing PIDs
@@ -1342,49 +1180,17 @@
                             jsonb_set(combined_config, '{pids}', %(remaining_pids)s::jsonb),
                             '{stop_level}', %(stop_level)s::jsonb
                         ),
-=======
-            return self.create_stop_command_for_host(command_id, hostname, service_name, request_id)
-        
-        # Get current command for this host to check existing PIDs
-        current_command = self.get_current_profiling_command(hostname, service_name)
-        
-        if current_command and current_command.get("command_type") == "start":
-            current_pids_str = current_command.get("combined_config", {}).get("pids", "")
-            
-            if current_pids_str:
-                # Parse the comma-separated PIDs string
-                current_pids = [int(pid.strip()) for pid in current_pids_str.split(",") if pid.strip()]
-                
-                # Remove specified PIDs from current command
-                remaining_pids = [pid for pid in current_pids if pid not in pids_to_stop]
-                
-                if len(remaining_pids) <= 1:
-                    # Convert to host-level stop if only one or no PIDs remain
-                    return self.create_stop_command_for_host(command_id, hostname, service_name, request_id)
-                else:
-                    # Update command with remaining PIDs as comma-separated string
-                    remaining_pids_str = ",".join(map(str, remaining_pids))
-                    query = """
-                    UPDATE ProfilingCommands 
-                    SET command_id = %(command_id)s::uuid,
-                        combined_config = jsonb_set(combined_config, '{pids}', %(remaining_pids)s::jsonb),
->>>>>>> 42e4e3c5
                         request_ids = array_append(request_ids, %(request_id)s::uuid),
                         status = 'pending',
                         created_at = CURRENT_TIMESTAMP
                     WHERE hostname = %(hostname)s AND service_name = %(service_name)s
                     """
-<<<<<<< HEAD
-
-=======
-                    
->>>>>>> 42e4e3c5
+
                     values = {
                         "command_id": command_id,
                         "hostname": hostname,
                         "service_name": service_name,
                         "request_id": request_id,
-<<<<<<< HEAD
                         "remaining_pids": json.dumps(remaining_pids),
                         "stop_level": json.dumps(stop_level)
                     }
@@ -1392,14 +1198,6 @@
                     self.db.execute(query, values, has_value=False)
                     return True
 
-=======
-                        "remaining_pids": json.dumps(remaining_pids_str)
-                    }
-                    
-                    rows_affected = self.db.execute(query, values, has_value=False)
-                    return rows_affected > 0
-        
->>>>>>> 42e4e3c5
         # Default: create stop command with specific PIDs
         query = """
         INSERT INTO ProfilingCommands (
@@ -1422,13 +1220,8 @@
         """
         
         combined_config = {
-<<<<<<< HEAD
             "stop_level": stop_level,
             "pids": pids_to_stop
-=======
-            "stop_level": "process",
-            "pids": ",".join(map(str, pids_to_stop))
->>>>>>> 42e4e3c5
         }
         
         values = {
@@ -1438,15 +1231,9 @@
             "request_id": request_id,
             "combined_config": json.dumps(combined_config)
         }
-<<<<<<< HEAD
 
         self.db.execute(query, values, has_value=False)
         return True
-=======
-        
-        rows_affected = self.db.execute(query, values, has_value=False)
-        return rows_affected > 0
->>>>>>> 42e4e3c5
 
     def get_current_profiling_command(self, hostname: str, service_name: str) -> Optional[Dict]:
         """Get the current profiling command for a host/service"""
@@ -1457,20 +1244,12 @@
         ORDER BY created_at DESC
         LIMIT 1
         """
-<<<<<<< HEAD
-
-=======
-        
->>>>>>> 42e4e3c5
+
         values = {
             "hostname": hostname,
             "service_name": service_name
         }
-<<<<<<< HEAD
-
-=======
-        
->>>>>>> 42e4e3c5
+
         result = self.db.execute(query, values, one_value=True, return_dict=True)
         return result if result else None
 
@@ -1488,16 +1267,11 @@
           AND service_name = %(service_name)s
           AND status = 'pending'
         """
-<<<<<<< HEAD
-
-=======
-        
->>>>>>> 42e4e3c5
+
         values = {
             "hostname": hostname,
             "service_name": service_name
         }
-<<<<<<< HEAD
 
         if exclude_command_id:
             query += " AND command_id != %(exclude_command_id)s::uuid"
@@ -1517,46 +1291,6 @@
                 result['combined_config'] = {}
         
         return result if result else None
-=======
-        
-        if exclude_command_id:
-            query += " AND command_id != %(exclude_command_id)s::uuid"
-            values["exclude_command_id"] = exclude_command_id
-        
-        query += " ORDER BY created_at DESC LIMIT 1"
-        
-        result = self.db.execute(query, values, one_value=True, return_dict=True)
-        
-        if not result:
-            return None
-            
-        # Ensure combined_config has the correct structure and merged PIDs
-        combined_config = result.get("combined_config", {})
-        
-        # If combined_config is empty or missing required fields, rebuild it
-        if not combined_config or not all(k in combined_config for k in ["duration", "frequency", "profiling_mode"]):
-            request_ids = result.get("request_ids", [])
-            combined_config = self._build_combined_config(request_ids, hostname, service_name)
-            
-            # Update the command with the rebuilt combined_config
-            if combined_config:
-                update_query = """
-                UPDATE ProfilingCommands
-                SET combined_config = %(combined_config)s::jsonb
-                WHERE command_id = %(command_id)s::uuid AND hostname = %(hostname)s
-                """
-                
-                update_values = {
-                    "command_id": str(result["command_id"]),
-                    "hostname": hostname,
-                    "combined_config": json.dumps(combined_config)
-                }
-                
-                self.db.execute(update_query, update_values, has_value=False)
-                result["combined_config"] = combined_config
-        
-        return result
->>>>>>> 42e4e3c5
 
     def mark_profiling_command_sent(self, command_id: str, hostname: str) -> bool:
         """Mark a profiling command as sent to a host"""
@@ -1565,26 +1299,15 @@
         SET status = 'sent', sent_at = CURRENT_TIMESTAMP
         WHERE command_id = %(command_id)s::uuid AND hostname = %(hostname)s
         """
-<<<<<<< HEAD
-
-=======
-        
->>>>>>> 42e4e3c5
+
         values = {
             "command_id": command_id,
             "hostname": hostname
         }
-<<<<<<< HEAD
 
         self.db.execute(query, values, has_value=False)
         return True
 
-=======
-        
-        rows_affected = self.db.execute(query, values, has_value=False)
-        return rows_affected > 0
-    
->>>>>>> 42e4e3c5
     def update_profiling_command_status(
         self,
         command_id: str,
@@ -1604,11 +1327,7 @@
             results_path = %(results_path)s
         WHERE command_id = %(command_id)s::uuid AND hostname = %(hostname)s
         """
-<<<<<<< HEAD
-
-=======
-        
->>>>>>> 42e4e3c5
+
         values = {
             "command_id": command_id,
             "hostname": hostname,
@@ -1617,7 +1336,6 @@
             "error_message": error_message,
             "results_path": results_path
         }
-<<<<<<< HEAD
 
         self.db.execute(query, values, has_value=False)
         return True
@@ -1644,11 +1362,6 @@
                 result['combined_config'] = {}
         
         return result if result else None
-=======
-        
-        rows_affected = self.db.execute(query, values, has_value=False)
-        return rows_affected > 0
->>>>>>> 42e4e3c5
 
     def update_host_heartbeat(
         self,
@@ -1665,60 +1378,6 @@
             ip_address=ip_address,
             service_name=service_name,
             last_command_id=last_command_id,
-<<<<<<< HEAD
             status=status,
             heartbeat_timestamp=timestamp
-        )
-=======
-            status=status
-        )
-
-    def _get_profiling_request_details(self, request_id: str) -> Optional[Dict]:
-        """Get details of a specific profiling request"""
-        query = """
-        SELECT request_id, duration, frequency, profiling_mode, pids, target_hostnames
-        FROM ProfilingRequests
-        WHERE request_id = %(request_id)s::uuid
-        """
-        
-        values = {"request_id": request_id}
-        result = self.db.execute(query, values, one_value=True, return_dict=True)
-        return result if result else None
-
-    def _build_combined_config(self, request_ids: List[str], hostname: str, service_name: str) -> Dict:
-        """Build combined configuration from multiple profiling requests"""
-        if not request_ids:
-            return {}
-        
-        # Get all request details
-        request_details = []
-        for req_id in request_ids:
-            details = self._get_profiling_request_details(req_id)
-            if details:
-                request_details.append(details)
-        
-        if not request_details:
-            return {}
-        
-        # Use the most recent request's basic settings
-        latest_request = request_details[-1]
-        combined_config = {
-            "duration": latest_request.get("duration", 60),
-            "frequency": latest_request.get("frequency", 11),
-            "profiling_mode": latest_request.get("profiling_mode", "cpu")
-        }
-        
-        # Merge PIDs from all requests that target this hostname
-        all_pids = set()
-        for req in request_details:
-            if req.get("pids"):
-                # Check if this request targets this hostname or all hostnames
-                target_hostnames = req.get("target_hostnames")
-                if not target_hostnames or hostname in target_hostnames:
-                    all_pids.update(req["pids"])
-        
-        if all_pids:
-            combined_config["pids"] = ",".join(map(str, sorted(all_pids)))
-        
-        return combined_config
->>>>>>> 42e4e3c5
+        )